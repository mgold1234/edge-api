--- conflicted
+++ resolved
@@ -64,13 +64,7 @@
 	swagger.Components = gen.Components
 
 	b := &bytes.Buffer{}
-<<<<<<< HEAD
-	if err := json.NewEncoder(b).Encode(swagger); err != nil {
-		fmt.Println("Error while trying to encode ", swagger)
-	}
-=======
 	err := json.NewEncoder(b).Encode(swagger)
->>>>>>> 985d2eda
 	checkErr(err)
 
 	schema, err := yaml.JSONToYAML(b.Bytes())
