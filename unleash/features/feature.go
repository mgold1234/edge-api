// FIXME: golangci-lint
// nolint:revive,typecheck

// Package feature configures and handles feature flags for use in the application
package feature

import (
	"os"

	"github.com/Unleash/unleash-client-go/v3"
	unleashCTX "github.com/Unleash/unleash-client-go/v3/context"

	"github.com/redhatinsights/edge-api/config"
)

// FeatureCustomRepos is the const of the custom repo feature flag
const FeatureCustomRepos = "fleet-management.custom-repos"

// FeatureImageBuildMS is the const of the ms build feature flag
const FeatureImageBuildMS = "fleet-management.images_iso"

// Flag defines names for feature flag service and local env
type Flag struct {
	Name   string
	EnvVar string
}

// GLITCHTIP LOGGING FLAGS

// GlitchtipLogging is the feature flag for reporting errors to GlitchTip
var GlitchtipLogging = &Flag{Name: "edge-management.glitchtip_logging", EnvVar: "GLITCHTIP_LOGGING"}

// KAFKA LOGGING FLAGS

// KafkaLogging is the feature flag for logging kafka messages
var KafkaLogging = &Flag{Name: "edge-management.kafka_logging", EnvVar: "KAFKA_LOGGING"}

// IMAGE FEATURE FLAGS

// ImageCreateEDA is the feature flag for routes.CreateImage() EDA code
var ImageCreateEDA = &Flag{Name: "edge-management.image_create", EnvVar: "FEATURE_IMAGECREATE"}

// ImageUpdateEDA is the feature flag for routes.CreateImageUpdate() EDA code
var ImageUpdateEDA = &Flag{Name: "edge-management.image_update", EnvVar: "FEATURE_IMAGEUPDATE"}

// ImageCreateCommitEDA is the feature flag for routes.CreateCommit() EDA code
var ImageCreateCommitEDA = &Flag{Name: "", EnvVar: "FEATURE_IMAGECREATE_COMMIT"}

// ImageCreateInstallerEDA is the feature flag for routes.CreateInstaller() EDA code
var ImageCreateInstallerEDA = &Flag{Name: "", EnvVar: "FEATURE_IMAGECREATE_INSTALLER"}

// ImageCreateKickstartEDA is the feature flag for routes.CreateKickstart() EDA code
var ImageCreateKickstartEDA = &Flag{Name: "", EnvVar: "FEATURE_IMAGECREATE_KICKSTART"}

// ImageCreateRepoEDA is the feature flag for routes.CreateRepo() EDA code
var ImageCreateRepoEDA = &Flag{Name: "", EnvVar: "FEATURE_IMAGECREATE_REPO"}

// ImageCompletionEventsEDA is the feature flag for routes.CreateRepo() EDA code
var ImageCompletionEventsEDA = &Flag{Name: "edge-management.completion_events", EnvVar: "FEATURE_COMPLETION_EVENTS"}

// ImageCreateISOEDA is the feature flag for routes.CreateCommit() EDA code
var ImageCreateISOEDA = &Flag{Name: "edge-management.image_create_iso", EnvVar: "FEATURE_IMAGECREATE_ISO"}

// BuildUpdateRepoWithOldCommits is the feature flag for services.BuildUpdateRepo() to enable oldCommits feature
var BuildUpdateRepoWithOldCommits = &Flag{Name: "edge-management.build_update_repo_with_old_commits", EnvVar: "FEATURE_BUILD_UPDATE_REPO_WITH_OLD_COMMITS"}

// DEVICE FEATURE FLAGS

// DeviceSync is the feature flag for routes.CreateImageUpdate() EDA code
var DeviceSync = &Flag{Name: "edge-management.device_sync", EnvVar: "DEVICE_SYNC"}

// DeviceSyncCreate is the feature flag for routes.CreateImageUpdate() EDA code
var DeviceSyncCreate = &Flag{Name: "edge-management.device_sync_create", EnvVar: "DEVICE_SYNC_CREATE"}

// DeviceSyncDelete is the feature flag for routes.CreateImageUpdate() EDA code
var DeviceSyncDelete = &Flag{Name: "edge-management.device_sync_delete", EnvVar: "DEVICE_SYNC_DELETE"}

// StorageImagesRepos is the feature flag to use storage.images-repos when updating images or creating ISO artifacts
var StorageImagesRepos = &Flag{Name: "edge-management.storage_images_repos", EnvVar: "STORAGE_IMAGES_REPOS"}

// UpdateRepoRequested is the feature flag to use for services.UpdateService.CreateUpdate(id) EDA Code
var UpdateRepoRequested = &Flag{Name: "edge-management.update_repo_requested", EnvVar: "FEATURE_UPDATE_REPO_REQUESTED"}

<<<<<<< HEAD
// EnableGPGVerify is the feature flag to use for enable gpg verification
var EnableGPGVerify = &Flag{Name: "edge-management.gpg_verify", EnvVar: "ENABLE_GPG_VERIFY"}
=======
// ContentSources is a feature flag to use for code related to Parity and custom repositories
var ContentSources = &Flag{Name: "edge-management.content_sources", EnvVar: "FEATURE_CONTENT_SOURCES"}
>>>>>>> 566c7a4b

// (ADD FEATURE FLAGS ABOVE)
// FEATURE FLAG CHECK CODE

// CheckFeature checks to see if a given feature is available
func CheckFeature(feature string) bool {
	cfg := config.Get()

	if cfg.FeatureFlagsEnvironment != "ephemeral" && cfg.FeatureFlagsURL != "" {
		unleashCtx := unleashCTX.Context{}
		return unleash.IsEnabled(feature, unleash.WithContext(unleashCtx))
	}

	return false
}

// IsEnabled checks both the feature flag service and env vars on demand
func (ff *Flag) IsEnabled() bool {
	ffServiceEnabled := false
	ffEnvEnabled := false
	if ff.Name != "" {
		ffServiceEnabled = CheckFeature(ff.Name)
	}

	// just check if the env variable exists. it can be set to any value.
	_, ffEnvEnabled = os.LookupEnv(ff.EnvVar)

	// if either is enabled, make it so
	if ffServiceEnabled || ffEnvEnabled {
		return true
	}
	return false
}<|MERGE_RESOLUTION|>--- conflicted
+++ resolved
@@ -81,13 +81,11 @@
 // UpdateRepoRequested is the feature flag to use for services.UpdateService.CreateUpdate(id) EDA Code
 var UpdateRepoRequested = &Flag{Name: "edge-management.update_repo_requested", EnvVar: "FEATURE_UPDATE_REPO_REQUESTED"}
 
-<<<<<<< HEAD
 // EnableGPGVerify is the feature flag to use for enable gpg verification
 var EnableGPGVerify = &Flag{Name: "edge-management.gpg_verify", EnvVar: "ENABLE_GPG_VERIFY"}
-=======
+
 // ContentSources is a feature flag to use for code related to Parity and custom repositories
 var ContentSources = &Flag{Name: "edge-management.content_sources", EnvVar: "FEATURE_CONTENT_SOURCES"}
->>>>>>> 566c7a4b
 
 // (ADD FEATURE FLAGS ABOVE)
 // FEATURE FLAG CHECK CODE
