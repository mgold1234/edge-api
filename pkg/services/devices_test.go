--- conflicted
+++ resolved
@@ -690,7 +690,6 @@
 			Expect(savedDeviceGroup.Devices).To(BeEmpty())
 		})
 	})
-<<<<<<< HEAD
 	Context("Get CommitID from Device Image", func() {
 		When("device Image does not exists", func() {
 			It("should return zero images", func() {
@@ -768,7 +767,9 @@
 				updateImageCommitID, err := deviceService.GetUpdateCommitFromDevice(device.Account, device.UUID)
 				Expect(err).To(BeNil())
 				Expect(updateImageCommitID).To(Equal(secondCommit.ID))
-=======
+			})
+		})
+	})
 	Context("GetDeviceView", func() {
 		When("devices are returned from the db", func() {
 			It("should return devices", func() {
@@ -809,7 +810,6 @@
 				devices, err := deviceService.GetDevicesView(0, 0, nil)
 				Expect(devices).ToNot(BeNil())
 				Expect(err).To(BeNil())
->>>>>>> 1a0a312e
 			})
 		})
 	})
