package services

import "errors"

// DeviceNotFoundError indicates the device was not found
type DeviceNotFoundError struct{}

func (e *DeviceNotFoundError) Error() string {
	return "Device was not found"
}

// UpdateNotFoundError indicates the update was not found
type UpdateNotFoundError struct{}

func (e *UpdateNotFoundError) Error() string {
	return "Update was not found"
}

// ImageNotFoundError indicates the image was not found
type ImageNotFoundError struct{}

func (e *ImageNotFoundError) Error() string {
	return "image is not found"
}

// ImageSetNotFoundError indicates the image-set was not found
type ImageSetNotFoundError struct{}

func (e *ImageSetNotFoundError) Error() string {
	return "image-set was not found"
}

// AccountOrOrgIDNotSet indicates the account or orgID was nil
type AccountOrOrgIDNotSet struct{}

func (e *AccountOrOrgIDNotSet) Error() string {
	return "Account or orgID is not set"
}

// AccountNotSet indicates the account was nil
type AccountNotSet struct{}

func (e *AccountNotSet) Error() string {
	return "Account is not set"
}

// OrgIDNotSet indicates the account was nil
type OrgIDNotSet struct{}

func (e *OrgIDNotSet) Error() string {
	return "Org ID is not set"
}

// IDMustBeInteger indicates the ID is required to be an integer value
type IDMustBeInteger struct{}

func (e *IDMustBeInteger) Error() string {
	return "ID needs to be an integer"
}

// ThirdPartyRepositoryNotFound indicates the Third Party Repository was not found
type ThirdPartyRepositoryNotFound struct{}

func (e *ThirdPartyRepositoryNotFound) Error() string {
	return "third party repository was not found"
}

// ThirdPartyRepositoryAlreadyExists indicates the Third Party Repository already exists
type ThirdPartyRepositoryAlreadyExists struct{}

func (e *ThirdPartyRepositoryAlreadyExists) Error() string {
	return "custom repository already exists"
}

// ThirdPartyRepositoryNameIsEmpty indicates the Third Party Repository name is empty
type ThirdPartyRepositoryNameIsEmpty struct{}

func (e *ThirdPartyRepositoryNameIsEmpty) Error() string {
	return "custom repository name cannot be empty"
}

// ThirdPartyRepositoryURLIsEmpty indicates the Third Party Repository url is empty
type ThirdPartyRepositoryURLIsEmpty struct{}

func (e *ThirdPartyRepositoryURLIsEmpty) Error() string {
	return "custom repository URL cannot be empty"
}

// ThirdPartyRepositoryInfoIsInvalid indicates the Third Party Repository info is not valid
type ThirdPartyRepositoryInfoIsInvalid struct{}

func (e *ThirdPartyRepositoryInfoIsInvalid) Error() string {
	return "custom repository info is invalid"
}

// InvalidURLForCustomRepo indicates the Third Party Repository url is invalid
type InvalidURLForCustomRepo struct{}

func (e *InvalidURLForCustomRepo) Error() string {
	return "invalid URL"
}

// ThirdPartyRepositoryImagesExists indicates the Third Party Repository has been used in some images
type ThirdPartyRepositoryImagesExists struct{}

func (e *ThirdPartyRepositoryImagesExists) Error() string {
	return "custom repository is used by some images"
}

// ImageVersionAlreadyExists indicates the updated image version was already present
type ImageVersionAlreadyExists struct{}

func (e *ImageVersionAlreadyExists) Error() string {
	return "updated image version already exists"
}

// ImageNameAlreadyExists indicates the image with supplied name already exists
type ImageNameAlreadyExists struct{}

func (e *ImageNameAlreadyExists) Error() string {
	return "image with supplied name already exists"
}

// PackageNameDoesNotExist indicates that package name doesn't exist
type PackageNameDoesNotExist struct{}

func (e *PackageNameDoesNotExist) Error() string {
	return "package name doesn't exist"
}

// ImageNameUndefined indicates the image name is not defined
type ImageNameUndefined struct{}

func (e *ImageNameUndefined) Error() string {
	return "image name is not defined"
}

// ImageSetUnDefined indicates the image has no imageSetDefined
type ImageSetUnDefined struct{}

func (e *ImageSetUnDefined) Error() string {
	return "image-set is undefined"
}

// ImageUnDefined indicates the image is undefined in the db
type ImageUnDefined struct{}

func (e *ImageUnDefined) Error() string {
	return "image-set is undefined"
}

// DeviceGroupNotFound indicates the Third Party Repository was not found
type DeviceGroupNotFound struct{}

func (e *DeviceGroupNotFound) Error() string {
	return "device group was not found"
}

// ImageSetAlreadyExists indicates the ImageSet attempting to be created already exists
type ImageSetAlreadyExists struct{}

func (e *ImageSetAlreadyExists) Error() string {
	return "image set already exists"
}

// DeviceGroupOrgIDDevicesNotFound indicates that devices not found among the device group OrgID
type DeviceGroupOrgIDDevicesNotFound struct{}

func (e *DeviceGroupOrgIDDevicesNotFound) Error() string {
	return "devices not found among the device group orgID"

}

// DeviceGroupDevicesNotFound indicates that devices not found in the device group collection
type DeviceGroupDevicesNotFound struct{}

func (e *DeviceGroupDevicesNotFound) Error() string {
	return "devices not found in device group"
}

// DeviceGroupAccountOrIDUndefined indicates that device group account or ID was not supplied
type DeviceGroupAccountOrIDUndefined struct{}

func (e *DeviceGroupAccountOrIDUndefined) Error() string {
	return "account or deviceGroupID undefined"
}

// DeviceGroupDevicesNotSupplied indicates that device group devices was not supplied
type DeviceGroupDevicesNotSupplied struct{}

func (e *DeviceGroupDevicesNotSupplied) Error() string {
	return "devices must be supplied to be added to or removed from device group"
}

// DeviceGroupDeviceNotSupplied indicates that device group device was not supplied
type DeviceGroupDeviceNotSupplied struct{}

func (e *DeviceGroupDeviceNotSupplied) Error() string {
	return "device-group device must be supplied"
}

// DeviceGroupAlreadyExists indicates that device group already exists
type DeviceGroupAlreadyExists struct{}

func (e *DeviceGroupAlreadyExists) Error() string {
	return "device group already exists"
}

// DeviceGroupAccountOrNameUndefined indicates that device group account or name are undefined
type DeviceGroupAccountOrNameUndefined struct{}

func (e *DeviceGroupAccountOrNameUndefined) Error() string {
	return "device group account or name are undefined"
}

// DeviceGroupMandatoryFieldsUndefined indicates that device group mandatory field are undefined
type DeviceGroupMandatoryFieldsUndefined struct{}

func (e *DeviceGroupMandatoryFieldsUndefined) Error() string {
	return "device group mandatory field are undefined"
}

// DeviceHasImageUndefined indicates that device record has image not defined
type DeviceHasImageUndefined struct{}

func (e *DeviceHasImageUndefined) Error() string {
	return "device has image undefined"
}

// DeviceHasNoImageUpdate indicates that device record no image
type DeviceHasNoImageUpdate struct{}

func (e *DeviceHasNoImageUpdate) Error() string {
	return "device has no image update"
}

// DevicesHasMoreThanOneImageSet indicates that device record no image
type DevicesHasMoreThanOneImageSet struct{}

<<<<<<< HEAD
func (e *DevicesHasMoreThanOneImageSet) Error() string {
	return "device has more than one imageset"
=======
func (e *DeviceHasMoreThanOneImageSet) Error() string {
	return "device has more than one image-set"
>>>>>>> e757a987
}

// ImageHasNoImageSet indicates that device record no image
type ImageHasNoImageSet struct{}

func (e *ImageHasNoImageSet) Error() string {
	return "Image has no image-set"
}

// ErrUndefinedCommit indicate that the update transaction/image or some entity  has no commit defined.
var ErrUndefinedCommit = errors.New("entity has defined commit")

// CommitNotFound indicates commit matching the given id was not found
type CommitNotFound struct{}

func (e *CommitNotFound) Error() string {
	return "commit not found"
}

// OstreeNotFound was not found
type OstreeNotFound struct{}

func (e *OstreeNotFound) Error() string {
	return "Ostree not found"
}

<<<<<<< HEAD
// EntitiesImageSetsMismatch indicates the CommitID does not belong to the same ImageSet as of Device's Image
type EntitiesImageSetsMismatch struct{}

func (e *EntitiesImageSetsMismatch) Error() string {
	return "commit ID does not belong to the same image-set as devices images"
}

// CommitImageNotFound indicates the Commit Image is not found
type CommitImageNotFound struct{}

func (e *CommitImageNotFound) Error() string {
	return "commit image does not found"
}

// SomeDevicesDoesNotExists indicates that device record no image
type SomeDevicesDoesNotExists struct{}

func (e *SomeDevicesDoesNotExists) Error() string {
	return "image-set not found for all devices"
}

// ErrOrgIDMismatch returned when the contexrt orgID is diffenrent from an entity OrgID
var ErrOrgIDMismatch = errors.New("context org_id and entity org_id mismatch")
=======
// ErrOrgIDMismatch returned when the context orgID is different from an entity OrgID
var ErrOrgIDMismatch = errors.New("context org_id and entity org_id mismatch")

// KafkaAllBrokersDown indicates that the error has occured due to kafka broker issue
type KafkaAllBrokersDown struct{}

func (e *KafkaAllBrokersDown) Error() string {
	return "Cannot connect to any Kafka brokers"
}
>>>>>>> e757a987
<|MERGE_RESOLUTION|>--- conflicted
+++ resolved
@@ -237,13 +237,8 @@
 // DevicesHasMoreThanOneImageSet indicates that device record no image
 type DevicesHasMoreThanOneImageSet struct{}
 
-<<<<<<< HEAD
-func (e *DevicesHasMoreThanOneImageSet) Error() string {
-	return "device has more than one imageset"
-=======
 func (e *DeviceHasMoreThanOneImageSet) Error() string {
 	return "device has more than one image-set"
->>>>>>> e757a987
 }
 
 // ImageHasNoImageSet indicates that device record no image
@@ -270,7 +265,6 @@
 	return "Ostree not found"
 }
 
-<<<<<<< HEAD
 // EntitiesImageSetsMismatch indicates the CommitID does not belong to the same ImageSet as of Device's Image
 type EntitiesImageSetsMismatch struct{}
 
@@ -292,9 +286,6 @@
 	return "image-set not found for all devices"
 }
 
-// ErrOrgIDMismatch returned when the contexrt orgID is diffenrent from an entity OrgID
-var ErrOrgIDMismatch = errors.New("context org_id and entity org_id mismatch")
-=======
 // ErrOrgIDMismatch returned when the context orgID is different from an entity OrgID
 var ErrOrgIDMismatch = errors.New("context org_id and entity org_id mismatch")
 
@@ -303,5 +294,4 @@
 
 func (e *KafkaAllBrokersDown) Error() string {
 	return "Cannot connect to any Kafka brokers"
-}
->>>>>>> e757a987
+}