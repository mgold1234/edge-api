// Code generated by MockGen. DO NOT EDIT.
// Source: pkg/services/images.go

// Package mock_services is a generated GoMock package.
package mock_services

import (
	gomock "github.com/golang/mock/gomock"
	models "github.com/redhatinsights/edge-api/pkg/models"
	reflect "reflect"
)

// MockImageServiceInterface is a mock of ImageServiceInterface interface
type MockImageServiceInterface struct {
	ctrl     *gomock.Controller
	recorder *MockImageServiceInterfaceMockRecorder
}

// MockImageServiceInterfaceMockRecorder is the mock recorder for MockImageServiceInterface
type MockImageServiceInterfaceMockRecorder struct {
	mock *MockImageServiceInterface
}

// NewMockImageServiceInterface creates a new mock instance
func NewMockImageServiceInterface(ctrl *gomock.Controller) *MockImageServiceInterface {
	mock := &MockImageServiceInterface{ctrl: ctrl}
	mock.recorder = &MockImageServiceInterfaceMockRecorder{mock}
	return mock
}

// EXPECT returns an object that allows the caller to indicate expected use
func (m *MockImageServiceInterface) EXPECT() *MockImageServiceInterfaceMockRecorder {
	return m.recorder
}

// CreateImage mocks base method
func (m *MockImageServiceInterface) CreateImage(image *models.Image, account string) error {
	m.ctrl.T.Helper()
	ret := m.ctrl.Call(m, "CreateImage", image, account)
	ret0, _ := ret[0].(error)
	return ret0
}

// CreateImage indicates an expected call of CreateImage
func (mr *MockImageServiceInterfaceMockRecorder) CreateImage(image, account interface{}) *gomock.Call {
	mr.mock.ctrl.T.Helper()
	return mr.mock.ctrl.RecordCallWithMethodType(mr.mock, "CreateImage", reflect.TypeOf((*MockImageServiceInterface)(nil).CreateImage), image, account)
}

// UpdateImage mocks base method
func (m *MockImageServiceInterface) UpdateImage(image *models.Image, account string, previousImage *models.Image) error {
	m.ctrl.T.Helper()
	ret := m.ctrl.Call(m, "UpdateImage", image, account, previousImage)
	ret0, _ := ret[0].(error)
	return ret0
}

<<<<<<< HEAD
// CreateImage indicates an expected call of CreateImage.
func (mr *MockImageServiceInterfaceMockRecorder) CreateImage(image, account interface{}) *gomock.Call {
=======
// UpdateImage indicates an expected call of UpdateImage
func (mr *MockImageServiceInterfaceMockRecorder) UpdateImage(image, account, previousImage interface{}) *gomock.Call {
	mr.mock.ctrl.T.Helper()
	return mr.mock.ctrl.RecordCallWithMethodType(mr.mock, "UpdateImage", reflect.TypeOf((*MockImageServiceInterface)(nil).UpdateImage), image, account, previousImage)
}

// AddUserInfo mocks base method
func (m *MockImageServiceInterface) AddUserInfo(image *models.Image) error {
	m.ctrl.T.Helper()
	ret := m.ctrl.Call(m, "AddUserInfo", image)
	ret0, _ := ret[0].(error)
	return ret0
}

// AddUserInfo indicates an expected call of AddUserInfo
func (mr *MockImageServiceInterfaceMockRecorder) AddUserInfo(image interface{}) *gomock.Call {
>>>>>>> fd3a05f4
	mr.mock.ctrl.T.Helper()
	return mr.mock.ctrl.RecordCallWithMethodType(mr.mock, "AddUserInfo", reflect.TypeOf((*MockImageServiceInterface)(nil).AddUserInfo), image)
}

// UpdateImageStatus mocks base method
func (m *MockImageServiceInterface) UpdateImageStatus(image *models.Image) (*models.Image, error) {
	m.ctrl.T.Helper()
	ret := m.ctrl.Call(m, "UpdateImageStatus", image)
	ret0, _ := ret[0].(*models.Image)
	ret1, _ := ret[1].(error)
	return ret0, ret1
}

// UpdateImageStatus indicates an expected call of UpdateImageStatus
func (mr *MockImageServiceInterfaceMockRecorder) UpdateImageStatus(image interface{}) *gomock.Call {
	mr.mock.ctrl.T.Helper()
	return mr.mock.ctrl.RecordCallWithMethodType(mr.mock, "UpdateImageStatus", reflect.TypeOf((*MockImageServiceInterface)(nil).UpdateImageStatus), image)
}

<<<<<<< HEAD
// GetImageByID mocks base method.
func (m *MockImageServiceInterface) GetImageByID(id string) (*models.Image, error) {
	m.ctrl.T.Helper()
	ret := m.ctrl.Call(m, "GetImageByID", id)
	ret0, _ := ret[0].(*models.Image)
	ret1, _ := ret[1].(error)
	return ret0, ret1
}

// GetImageByID indicates an expected call of GetImageByID.
func (mr *MockImageServiceInterfaceMockRecorder) GetImageByID(id interface{}) *gomock.Call {
	mr.mock.ctrl.T.Helper()
	return mr.mock.ctrl.RecordCallWithMethodType(mr.mock, "GetImageByID", reflect.TypeOf((*MockImageServiceInterface)(nil).GetImageByID), id)
}

// GetImageByOSTreeCommitHash mocks base method.
func (m *MockImageServiceInterface) GetImageByOSTreeCommitHash(commitHash string) (*models.Image, error) {
	m.ctrl.T.Helper()
	ret := m.ctrl.Call(m, "GetImageByOSTreeCommitHash", commitHash)
	ret0, _ := ret[0].(*models.Image)
	ret1, _ := ret[1].(error)
	return ret0, ret1
}

// GetImageByOSTreeCommitHash indicates an expected call of GetImageByOSTreeCommitHash.
func (mr *MockImageServiceInterfaceMockRecorder) GetImageByOSTreeCommitHash(commitHash interface{}) *gomock.Call {
	mr.mock.ctrl.T.Helper()
	return mr.mock.ctrl.RecordCallWithMethodType(mr.mock, "GetImageByOSTreeCommitHash", reflect.TypeOf((*MockImageServiceInterface)(nil).GetImageByOSTreeCommitHash), commitHash)
}

// SetErrorStatusOnImage mocks base method.
=======
// SetErrorStatusOnImage mocks base method
>>>>>>> fd3a05f4
func (m *MockImageServiceInterface) SetErrorStatusOnImage(err error, i *models.Image) {
	m.ctrl.T.Helper()
	m.ctrl.Call(m, "SetErrorStatusOnImage", err, i)
}

// SetErrorStatusOnImage indicates an expected call of SetErrorStatusOnImage
func (mr *MockImageServiceInterfaceMockRecorder) SetErrorStatusOnImage(err, i interface{}) *gomock.Call {
	mr.mock.ctrl.T.Helper()
	return mr.mock.ctrl.RecordCallWithMethodType(mr.mock, "SetErrorStatusOnImage", reflect.TypeOf((*MockImageServiceInterface)(nil).SetErrorStatusOnImage), err, i)
}

<<<<<<< HEAD
// UpdateImage mocks base method.
func (m *MockImageServiceInterface) UpdateImage(image *models.Image, account string, previousImage *models.Image) error {
	m.ctrl.T.Helper()
	ret := m.ctrl.Call(m, "UpdateImage", image, account, previousImage)
	ret0, _ := ret[0].(error)
	return ret0
}

// UpdateImage indicates an expected call of UpdateImage.
func (mr *MockImageServiceInterfaceMockRecorder) UpdateImage(image, account, previousImage interface{}) *gomock.Call {
	mr.mock.ctrl.T.Helper()
	return mr.mock.ctrl.RecordCallWithMethodType(mr.mock, "UpdateImage", reflect.TypeOf((*MockImageServiceInterface)(nil).UpdateImage), image, account, previousImage)
}

// UpdateImageStatus mocks base method.
func (m *MockImageServiceInterface) UpdateImageStatus(image *models.Image) (*models.Image, error) {
=======
// CreateRepoForImage mocks base method
func (m *MockImageServiceInterface) CreateRepoForImage(i *models.Image) *models.Repo {
>>>>>>> fd3a05f4
	m.ctrl.T.Helper()
	ret := m.ctrl.Call(m, "CreateRepoForImage", i)
	ret0, _ := ret[0].(*models.Repo)
	return ret0
}

// CreateRepoForImage indicates an expected call of CreateRepoForImage
func (mr *MockImageServiceInterfaceMockRecorder) CreateRepoForImage(i interface{}) *gomock.Call {
	mr.mock.ctrl.T.Helper()
	return mr.mock.ctrl.RecordCallWithMethodType(mr.mock, "CreateRepoForImage", reflect.TypeOf((*MockImageServiceInterface)(nil).CreateRepoForImage), i)
}

// CheckImageName mocks base method
func (m *MockImageServiceInterface) CheckImageName(name, account string) (bool, error) {
	m.ctrl.T.Helper()
	ret := m.ctrl.Call(m, "CheckImageName", name, account)
	ret0, _ := ret[0].(bool)
	ret1, _ := ret[1].(error)
	return ret0, ret1
}

// CheckImageName indicates an expected call of CheckImageName
func (mr *MockImageServiceInterfaceMockRecorder) CheckImageName(name, account interface{}) *gomock.Call {
	mr.mock.ctrl.T.Helper()
	return mr.mock.ctrl.RecordCallWithMethodType(mr.mock, "CheckImageName", reflect.TypeOf((*MockImageServiceInterface)(nil).CheckImageName), name, account)
}<|MERGE_RESOLUTION|>--- conflicted
+++ resolved
@@ -5,35 +5,65 @@
 package mock_services
 
 import (
+	reflect "reflect"
+
 	gomock "github.com/golang/mock/gomock"
 	models "github.com/redhatinsights/edge-api/pkg/models"
-	reflect "reflect"
 )
 
-// MockImageServiceInterface is a mock of ImageServiceInterface interface
+// MockImageServiceInterface is a mock of ImageServiceInterface interface.
 type MockImageServiceInterface struct {
 	ctrl     *gomock.Controller
 	recorder *MockImageServiceInterfaceMockRecorder
 }
 
-// MockImageServiceInterfaceMockRecorder is the mock recorder for MockImageServiceInterface
+// MockImageServiceInterfaceMockRecorder is the mock recorder for MockImageServiceInterface.
 type MockImageServiceInterfaceMockRecorder struct {
 	mock *MockImageServiceInterface
 }
 
-// NewMockImageServiceInterface creates a new mock instance
+// NewMockImageServiceInterface creates a new mock instance.
 func NewMockImageServiceInterface(ctrl *gomock.Controller) *MockImageServiceInterface {
 	mock := &MockImageServiceInterface{ctrl: ctrl}
 	mock.recorder = &MockImageServiceInterfaceMockRecorder{mock}
 	return mock
 }
 
-// EXPECT returns an object that allows the caller to indicate expected use
+// EXPECT returns an object that allows the caller to indicate expected use.
 func (m *MockImageServiceInterface) EXPECT() *MockImageServiceInterfaceMockRecorder {
 	return m.recorder
 }
 
-// CreateImage mocks base method
+// AddUserInfo mocks base method.
+func (m *MockImageServiceInterface) AddUserInfo(image *models.Image) error {
+	m.ctrl.T.Helper()
+	ret := m.ctrl.Call(m, "AddUserInfo", image)
+	ret0, _ := ret[0].(error)
+	return ret0
+}
+
+// AddUserInfo indicates an expected call of AddUserInfo.
+func (mr *MockImageServiceInterfaceMockRecorder) AddUserInfo(image interface{}) *gomock.Call {
+	mr.mock.ctrl.T.Helper()
+	return mr.mock.ctrl.RecordCallWithMethodType(mr.mock, "AddUserInfo", reflect.TypeOf((*MockImageServiceInterface)(nil).AddUserInfo), image)
+}
+
+// CheckImageName mocks base method.
+func (m *MockImageServiceInterface) CheckImageName(name, account string) (bool, error) {
+	m.ctrl.T.Helper()
+	ret := m.ctrl.Call(m, "CheckImageName", name, account)
+	ret0, _ := ret[0].(bool)
+	ret1, _ := ret[1].(error)
+	return ret0, ret1
+}
+
+// CheckImageName indicates an expected call of CheckImageName.
+func (mr *MockImageServiceInterfaceMockRecorder) CheckImageName(name, account interface{}) *gomock.Call {
+	mr.mock.ctrl.T.Helper()
+	return mr.mock.ctrl.RecordCallWithMethodType(mr.mock, "CheckImageName", reflect.TypeOf((*MockImageServiceInterface)(nil).CheckImageName), name, account)
+}
+
+// CreateImage mocks base method.
 func (m *MockImageServiceInterface) CreateImage(image *models.Image, account string) error {
 	m.ctrl.T.Helper()
 	ret := m.ctrl.Call(m, "CreateImage", image, account)
@@ -41,61 +71,26 @@
 	return ret0
 }
 
-// CreateImage indicates an expected call of CreateImage
+// CreateImage indicates an expected call of CreateImage.
 func (mr *MockImageServiceInterfaceMockRecorder) CreateImage(image, account interface{}) *gomock.Call {
 	mr.mock.ctrl.T.Helper()
 	return mr.mock.ctrl.RecordCallWithMethodType(mr.mock, "CreateImage", reflect.TypeOf((*MockImageServiceInterface)(nil).CreateImage), image, account)
 }
 
-// UpdateImage mocks base method
-func (m *MockImageServiceInterface) UpdateImage(image *models.Image, account string, previousImage *models.Image) error {
+// CreateRepoForImage mocks base method.
+func (m *MockImageServiceInterface) CreateRepoForImage(i *models.Image) *models.Repo {
 	m.ctrl.T.Helper()
-	ret := m.ctrl.Call(m, "UpdateImage", image, account, previousImage)
-	ret0, _ := ret[0].(error)
+	ret := m.ctrl.Call(m, "CreateRepoForImage", i)
+	ret0, _ := ret[0].(*models.Repo)
 	return ret0
 }
 
-<<<<<<< HEAD
-// CreateImage indicates an expected call of CreateImage.
-func (mr *MockImageServiceInterfaceMockRecorder) CreateImage(image, account interface{}) *gomock.Call {
-=======
-// UpdateImage indicates an expected call of UpdateImage
-func (mr *MockImageServiceInterfaceMockRecorder) UpdateImage(image, account, previousImage interface{}) *gomock.Call {
+// CreateRepoForImage indicates an expected call of CreateRepoForImage.
+func (mr *MockImageServiceInterfaceMockRecorder) CreateRepoForImage(i interface{}) *gomock.Call {
 	mr.mock.ctrl.T.Helper()
-	return mr.mock.ctrl.RecordCallWithMethodType(mr.mock, "UpdateImage", reflect.TypeOf((*MockImageServiceInterface)(nil).UpdateImage), image, account, previousImage)
+	return mr.mock.ctrl.RecordCallWithMethodType(mr.mock, "CreateRepoForImage", reflect.TypeOf((*MockImageServiceInterface)(nil).CreateRepoForImage), i)
 }
 
-// AddUserInfo mocks base method
-func (m *MockImageServiceInterface) AddUserInfo(image *models.Image) error {
-	m.ctrl.T.Helper()
-	ret := m.ctrl.Call(m, "AddUserInfo", image)
-	ret0, _ := ret[0].(error)
-	return ret0
-}
-
-// AddUserInfo indicates an expected call of AddUserInfo
-func (mr *MockImageServiceInterfaceMockRecorder) AddUserInfo(image interface{}) *gomock.Call {
->>>>>>> fd3a05f4
-	mr.mock.ctrl.T.Helper()
-	return mr.mock.ctrl.RecordCallWithMethodType(mr.mock, "AddUserInfo", reflect.TypeOf((*MockImageServiceInterface)(nil).AddUserInfo), image)
-}
-
-// UpdateImageStatus mocks base method
-func (m *MockImageServiceInterface) UpdateImageStatus(image *models.Image) (*models.Image, error) {
-	m.ctrl.T.Helper()
-	ret := m.ctrl.Call(m, "UpdateImageStatus", image)
-	ret0, _ := ret[0].(*models.Image)
-	ret1, _ := ret[1].(error)
-	return ret0, ret1
-}
-
-// UpdateImageStatus indicates an expected call of UpdateImageStatus
-func (mr *MockImageServiceInterfaceMockRecorder) UpdateImageStatus(image interface{}) *gomock.Call {
-	mr.mock.ctrl.T.Helper()
-	return mr.mock.ctrl.RecordCallWithMethodType(mr.mock, "UpdateImageStatus", reflect.TypeOf((*MockImageServiceInterface)(nil).UpdateImageStatus), image)
-}
-
-<<<<<<< HEAD
 // GetImageByID mocks base method.
 func (m *MockImageServiceInterface) GetImageByID(id string) (*models.Image, error) {
 	m.ctrl.T.Helper()
@@ -127,21 +122,17 @@
 }
 
 // SetErrorStatusOnImage mocks base method.
-=======
-// SetErrorStatusOnImage mocks base method
->>>>>>> fd3a05f4
 func (m *MockImageServiceInterface) SetErrorStatusOnImage(err error, i *models.Image) {
 	m.ctrl.T.Helper()
 	m.ctrl.Call(m, "SetErrorStatusOnImage", err, i)
 }
 
-// SetErrorStatusOnImage indicates an expected call of SetErrorStatusOnImage
+// SetErrorStatusOnImage indicates an expected call of SetErrorStatusOnImage.
 func (mr *MockImageServiceInterfaceMockRecorder) SetErrorStatusOnImage(err, i interface{}) *gomock.Call {
 	mr.mock.ctrl.T.Helper()
 	return mr.mock.ctrl.RecordCallWithMethodType(mr.mock, "SetErrorStatusOnImage", reflect.TypeOf((*MockImageServiceInterface)(nil).SetErrorStatusOnImage), err, i)
 }
 
-<<<<<<< HEAD
 // UpdateImage mocks base method.
 func (m *MockImageServiceInterface) UpdateImage(image *models.Image, account string, previousImage *models.Image) error {
 	m.ctrl.T.Helper()
@@ -158,33 +149,15 @@
 
 // UpdateImageStatus mocks base method.
 func (m *MockImageServiceInterface) UpdateImageStatus(image *models.Image) (*models.Image, error) {
-=======
-// CreateRepoForImage mocks base method
-func (m *MockImageServiceInterface) CreateRepoForImage(i *models.Image) *models.Repo {
->>>>>>> fd3a05f4
 	m.ctrl.T.Helper()
-	ret := m.ctrl.Call(m, "CreateRepoForImage", i)
-	ret0, _ := ret[0].(*models.Repo)
-	return ret0
-}
-
-// CreateRepoForImage indicates an expected call of CreateRepoForImage
-func (mr *MockImageServiceInterfaceMockRecorder) CreateRepoForImage(i interface{}) *gomock.Call {
-	mr.mock.ctrl.T.Helper()
-	return mr.mock.ctrl.RecordCallWithMethodType(mr.mock, "CreateRepoForImage", reflect.TypeOf((*MockImageServiceInterface)(nil).CreateRepoForImage), i)
-}
-
-// CheckImageName mocks base method
-func (m *MockImageServiceInterface) CheckImageName(name, account string) (bool, error) {
-	m.ctrl.T.Helper()
-	ret := m.ctrl.Call(m, "CheckImageName", name, account)
-	ret0, _ := ret[0].(bool)
+	ret := m.ctrl.Call(m, "UpdateImageStatus", image)
+	ret0, _ := ret[0].(*models.Image)
 	ret1, _ := ret[1].(error)
 	return ret0, ret1
 }
 
-// CheckImageName indicates an expected call of CheckImageName
-func (mr *MockImageServiceInterfaceMockRecorder) CheckImageName(name, account interface{}) *gomock.Call {
+// UpdateImageStatus indicates an expected call of UpdateImageStatus.
+func (mr *MockImageServiceInterfaceMockRecorder) UpdateImageStatus(image interface{}) *gomock.Call {
 	mr.mock.ctrl.T.Helper()
-	return mr.mock.ctrl.RecordCallWithMethodType(mr.mock, "CheckImageName", reflect.TypeOf((*MockImageServiceInterface)(nil).CheckImageName), name, account)
+	return mr.mock.ctrl.RecordCallWithMethodType(mr.mock, "UpdateImageStatus", reflect.TypeOf((*MockImageServiceInterface)(nil).UpdateImageStatus), image)
 }