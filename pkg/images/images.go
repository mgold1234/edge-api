package images

import (
	"context"
	"encoding/json"
	"fmt"
	"net/http"
	"os"
	"strconv"
	"strings"
	"text/template"
	"time"

	"github.com/go-chi/chi"
	"github.com/redhatinsights/edge-api/pkg/commits"
	"github.com/redhatinsights/edge-api/pkg/common"
	"github.com/redhatinsights/edge-api/pkg/db"
	"github.com/redhatinsights/edge-api/pkg/errors"
	"github.com/redhatinsights/edge-api/pkg/imagebuilder"
	"github.com/redhatinsights/edge-api/pkg/models"
	log "github.com/sirupsen/logrus"
)

// MakeRouter adds support for operations on images
func MakeRouter(sub chi.Router) {
	sub.With(validateGetAllSearchParams).With(common.Paginate).Get("/", GetAll)
	sub.Post("/", Create)
	sub.Route("/{imageId}", func(r chi.Router) {
		r.Use(ImageCtx)
		r.Get("/", GetByID)
		r.Get("/status", GetStatusByID)
		r.Post("/installer", CreateInstallerForImage)
		r.Get("/repo", GetRepoForImage)
	})
}

// This provides type safety in the context object for our "image" key.  We
// _could_ use a string but we shouldn't just in case someone else decides that
// "image" would make the perfect key in the context object.  See the
// documentation: https://golang.org/pkg/context/#WithValue for further
// rationale.
type key int

const imageKey key = 1

var validStatuses = []string{models.ImageStatusCreated, models.ImageStatusBuilding, models.ImageStatusError, models.ImageStatusSuccess}

// ImageCtx is a handler for Image requests
func ImageCtx(next http.Handler) http.Handler {
	return http.HandlerFunc(func(w http.ResponseWriter, r *http.Request) {
		var image models.Image
		account, err := common.GetAccount(r)
		if err != nil {
			err := errors.NewBadRequest(err.Error())
			w.WriteHeader(err.Status)
			json.NewEncoder(w).Encode(&err)
			return
		}
		if imageID := chi.URLParam(r, "imageId"); imageID != "" {
			id, err := strconv.Atoi(imageID)
			if err != nil {
				err := errors.NewBadRequest(err.Error())
				w.WriteHeader(err.Status)
				json.NewEncoder(w).Encode(&err)
				return
			}
			result := db.DB.Where("images.account = ?", account).Joins("Commit").First(&image, id)
			if image.InstallerID != nil {
				result := db.DB.First(&image.Installer, image.InstallerID)
				if result.Error != nil {
					err := errors.NewInternalServerError()
					w.WriteHeader(err.Status)
					json.NewEncoder(w).Encode(&err)
					return
				}
			}
			err = db.DB.Model(&image.Commit).Association("Packages").Find(&image.Commit.Packages)
			if err != nil {
				err := errors.NewInternalServerError()
				w.WriteHeader(err.Status)
				json.NewEncoder(w).Encode(&err)
				return
			}
			if result.Error != nil {
				err := errors.NewNotFound(result.Error.Error())
				w.WriteHeader(err.Status)
				json.NewEncoder(w).Encode(&err)
				return
			}
			ctx := context.WithValue(r.Context(), imageKey, &image)
			next.ServeHTTP(w, r.WithContext(ctx))
		}
	})
}

// A CreateImageRequest model.
type CreateImageRequest struct {
	// The image to create.
	//
	// in: body
	// required: true
	Image *models.Image
}

func createImage(image *models.Image, account string, headers map[string]string) error {
	image, err := imagebuilder.Client.ComposeCommit(image, headers)
	if err != nil {
		return err
	}
	image.Account = account
	image.Commit.Account = account
	image.Commit.Status = models.ImageStatusBuilding
	image.Status = models.ImageStatusBuilding
	if image.ImageType == models.ImageTypeInstaller {
		image.Installer = &models.Installer{
			Status:  models.ImageStatusCreated,
			Account: image.Account,
		}
		tx := db.DB.Create(&image.Installer)
		if tx.Error != nil {
			return tx.Error
		}
	}
	tx := db.DB.Create(&image.Commit)
	if tx.Error != nil {
		return tx.Error
	}
	tx = db.DB.Create(&image)
	if tx.Error != nil {
		return tx.Error
	}
	return nil
}

func postProcessImage(id uint, headers map[string]string) {
	defer func() {
		if err := recover(); err != nil {
			log.Fatalf("%s", err)
		}
	}()
	var i *models.Image
	db.DB.Joins("Commit").Joins("Installer").First(&i, id)
	for {
		i, err := updateImageStatus(i, headers)
		if err != nil {
			log.Error(err)
			panic(err)
		}
		if i.Commit.Status != models.ImageStatusBuilding {
			break
		}
		time.Sleep(1 * time.Minute)
	}
	log.Infof("Commit %#v for Image %#v is ready. Creating OSTree repo.", i.Commit, i)
	repo := &models.Repo{
		CommitID: i.Commit.ID,
		Commit:   i.Commit,
	}
	tx := db.DB.Create(repo)
	if tx.Error != nil {
		log.Error(tx.Error)
		panic(tx.Error)
	}
	repo, err := commits.RepoBuilderInstance.ImportRepo(repo)
	if err != nil {
		log.Error(err)
		panic(err)
	}
	log.Infof("OSTree repo %d for commit %d and Image %d is ready. ", repo.ID, i.Commit.ID, i.ID)

	// TODO: This is also where we need to get the metadata from image builder
	// in a separate goroutine

	// TODO: We need to discuss this whole thing post-July deliverable
	if i.ImageType == models.ImageTypeInstaller {
		i, err := imagebuilder.Client.ComposeInstaller(repo, i, headers)
		if err != nil {
			log.Error(err)
			panic(err)
		}
		i.Installer.Status = models.ImageStatusBuilding
		tx := db.DB.Save(&i.Installer)
		if tx.Error != nil {
			log.Error(err)
			panic(err)
		}

		for {
			i, err := updateImageStatus(i, headers)
			if err != nil {
				panic(err)
			}
			if i.Installer.Status != models.ImageStatusBuilding {
				break
			}
			time.Sleep(1 * time.Minute)
		}

	}

	if i.Commit.Status == models.ImageStatusSuccess {
		if i.Installer != nil || i.Installer.Status == models.ImageStatusSuccess {
			i.Status = models.ImageStatusSuccess
			db.DB.Save(&i)
		}
	}
}

// Create creates an image on hosted image builder.
// It always creates a commit on Image Builder.
// We're creating a update on the background to transfer the commit to our repo.
func Create(w http.ResponseWriter, r *http.Request) {
	defer r.Body.Close()
	var image *models.Image
	if err := json.NewDecoder(r.Body).Decode(&image); err != nil {
		log.Error(err)
		err := errors.NewInternalServerError()
		w.WriteHeader(err.Status)
		json.NewEncoder(w).Encode(&err)
		return
	}
	if err := image.ValidateRequest(); err != nil {
		log.Info(err)
		err := errors.NewBadRequest(err.Error())
		w.WriteHeader(err.Status)
		json.NewEncoder(w).Encode(&err)
		return
	}
	account, err := common.GetAccount(r)
	if err != nil {
		log.Info(err)
		err := errors.NewBadRequest(err.Error())
		w.WriteHeader(err.Status)
		json.NewEncoder(w).Encode(&err)
		return
	}
	headers := common.GetOutgoingHeaders(r)
	err = createImage(image, account, headers)
	if err != nil {
		log.Error(err)
		err := errors.NewInternalServerError()
		err.Title = "Failed creating image"
		w.WriteHeader(err.Status)
		json.NewEncoder(w).Encode(&err)
		return
	}
	w.WriteHeader(http.StatusOK)
	json.NewEncoder(w).Encode(&image)

	go postProcessImage(image.ID, headers)
}

var imageFilters = common.ComposeFilters(
	common.OneOfFilterHandler(&common.Filter{
		QueryParam: "status",
		DBField:    "images.status",
	}),
	common.ContainFilterHandler(&common.Filter{
		QueryParam: "name",
		DBField:    "images.name",
	}),
	common.ContainFilterHandler(&common.Filter{
		QueryParam: "distribution",
		DBField:    "images.distribution",
	}),
	common.CreatedAtFilterHandler(&common.Filter{
		QueryParam: "created_at",
		DBField:    "images.created_at",
	}),
	common.SortFilterHandler("images", "created_at", "DESC"),
)

type validationError struct {
	Key    string
	Reason string
}

func validateGetAllSearchParams(next http.Handler) http.Handler {
	return http.HandlerFunc(func(w http.ResponseWriter, r *http.Request) {
		errs := []validationError{}
		if statuses, ok := r.URL.Query()["status"]; ok {
			for _, status := range statuses {
				if status != models.ImageStatusCreated && status != models.ImageStatusBuilding && status != models.ImageStatusError && status != models.ImageStatusSuccess {
					errs = append(errs, validationError{Key: "status", Reason: fmt.Sprintf("%s is not a valid status. Status must be %s", status, strings.Join(validStatuses, " or "))})
				}
			}
		}
		if val := r.URL.Query().Get("created_at"); val != "" {
			if _, err := time.Parse(common.LayoutISO, val); err != nil {
				errs = append(errs, validationError{Key: "created_at", Reason: err.Error()})
			}
		}
		if val := r.URL.Query().Get("sort_by"); val != "" {
			name := val
			if string(val[0]) == "-" {
				name = val[1:]
			}
			if name != "status" && name != "name" && name != "distribution" && name != "created_at" {
				errs = append(errs, validationError{Key: "sort_by", Reason: fmt.Sprintf("%s is not a valid sort_by. Sort-by must be status or name or distribution or created_at", name)})
			}
		}

		if len(errs) == 0 {
			next.ServeHTTP(w, r)
			return
		}
		w.WriteHeader(http.StatusBadRequest)
		json.NewEncoder(w).Encode(&errs)
	})
}

// GetAll image objects from the database for an account
func GetAll(w http.ResponseWriter, r *http.Request) {
	var images []models.Image
	result := imageFilters(r, db.DB)
	pagination := common.GetPagination(r)
	account, err := common.GetAccount(r)
	if err != nil {
		log.Info(err)
		err := errors.NewBadRequest(err.Error())
		w.WriteHeader(err.Status)
		json.NewEncoder(w).Encode(&err)
		return
	}
	result = result.Limit(pagination.Limit).Offset(pagination.Offset).Where("images.account = ?", account).Joins("Commit").Joins("Installer").Find(&images)
	if result.Error != nil {
		log.Error(err)
		err := errors.NewInternalServerError()
		w.WriteHeader(err.Status)
		json.NewEncoder(w).Encode(&err)
		return
	}
	json.NewEncoder(w).Encode(&images)
}

func getImage(w http.ResponseWriter, r *http.Request) *models.Image {
	ctx := r.Context()
	image, ok := ctx.Value(imageKey).(*models.Image)
	if !ok {
		err := errors.NewBadRequest("Must pass image id")
		w.WriteHeader(err.Status)
		json.NewEncoder(w).Encode(&err)
		return nil
	}
	return image
}

func updateImageStatus(image *models.Image, headers map[string]string) (*models.Image, error) {
	log.Info("Requesting image status on image builder aa")
	if image.Commit.Status == models.ImageStatusBuilding {
		image, err := imagebuilder.Client.GetCommitStatus(image, headers)
		if err != nil {
			return image, err
		}
		if image.Commit.Status != models.ImageStatusBuilding && image.Installer == nil {
			tx := db.DB.Save(&image.Commit)
			if tx.Error != nil {
				return image, tx.Error
			}
		}
	}
	if image.Installer != nil && image.Installer.Status == models.ImageStatusBuilding {
		image, err := imagebuilder.Client.GetInstallerStatus(image, headers)
		if err != nil {
			return image, err
		}
		if image.Installer.Status != models.ImageStatusBuilding {
			tx := db.DB.Save(&image.Installer)
			if tx.Error != nil {
				return image, tx.Error
			}
		}
	}
	if image.Status != models.ImageStatusBuilding {
		tx := db.DB.Save(&image)
		if tx.Error != nil {
			return image, tx.Error
		}
	}
	return image, nil
}

// GetStatusByID returns the image status. If still building, goes to image builder API.
func GetStatusByID(w http.ResponseWriter, r *http.Request) {
	if image := getImage(w, r); image != nil {
		if image.Status == models.ImageStatusBuilding {
			var err error
			headers := common.GetOutgoingHeaders(r)
			image, err = updateImageStatus(image, headers)
			if err != nil {
				log.Error(err)
				err := errors.NewInternalServerError()
				w.WriteHeader(err.Status)
				json.NewEncoder(w).Encode(&err)
				return
			}
		}
		json.NewEncoder(w).Encode(struct {
			Status string
			Name   string
			ID     uint
		}{
			image.Status,
			image.Name,
			image.ID,
		})
	}
}

// GetByID obtains a image from the database for an account
func GetByID(w http.ResponseWriter, r *http.Request) {
	if image := getImage(w, r); image != nil {
		if image.Status == models.ImageStatusBuilding {
			var err error
			headers := common.GetOutgoingHeaders(r)
			image, err = updateImageStatus(image, headers)
			if err != nil {
				log.Error(err)
				err := errors.NewInternalServerError()
				w.WriteHeader(err.Status)
				json.NewEncoder(w).Encode(&err)
				return
			}
		}
		json.NewEncoder(w).Encode(image)
	}
}

// CreateInstallerForImage creates a installer for a Image
// It requires a created image and an update for the commit
func CreateInstallerForImage(w http.ResponseWriter, r *http.Request) {
	image := getImage(w, r)
	// TODO AARON modify to installer and ensure it works
	var imageInstaller *models.Installer
	if err := json.NewDecoder(r.Body).Decode(&imageInstaller); err != nil {
		log.Error(err)
		err := errors.NewInternalServerError()
		w.WriteHeader(err.Status)
		json.NewEncoder(w).Encode(&err)
		return
	}
	image.ImageType = models.ImageTypeInstaller
	image.Installer = imageInstaller

	tx := db.DB.Save(&image)
	if tx.Error != nil {
		log.Error(tx.Error)
		err := errors.NewInternalServerError()
		err.Title = "Failed saving image status"
		w.WriteHeader(err.Status)
		json.NewEncoder(w).Encode(&err)
		return
	}
	headers := common.GetOutgoingHeaders(r)
	var repo *models.Repo
	result := db.DB.Where("ID = ?", image.Commit.ID).First(&repo)
	if result.Error != nil {
		err := errors.NewBadRequest(fmt.Sprintf("Commit Repo wasn't found in the database: #%v", image.Commit.ID))
		w.WriteHeader(err.Status)
		json.NewEncoder(w).Encode(&err)
		return
	}
	image, err := imagebuilder.Client.ComposeInstaller(repo, image, headers)
	if err != nil {
		log.Error(err)
		err := errors.NewInternalServerError()
		w.WriteHeader(err.Status)
		json.NewEncoder(w).Encode(&err)
		return
	}
	image.Installer.Status = models.ImageStatusBuilding
	image.Status = models.ImageStatusBuilding
	tx = db.DB.Save(&image)
	if tx.Error != nil {
		log.Error(err)
		err := errors.NewInternalServerError()
		w.WriteHeader(err.Status)
		json.NewEncoder(w).Encode(&err)
		return
	}
	tx = db.DB.Save(&image.Installer)
	if tx.Error != nil {
		log.Error(err)
		err := errors.NewInternalServerError()
		w.WriteHeader(err.Status)
		json.NewEncoder(w).Encode(&err)
		return
	}

	go func(id uint) {
		var i *models.Image
		db.DB.Joins("Commit").Joins("Installer").First(&i, id)
		for {
			i, err := updateImageStatus(i, headers)
			if err != nil {
				panic(err)
			}
			if i.Installer.Status != models.ImageStatusBuilding {
				break
			}
			time.Sleep(1 * time.Minute)
		}
		// adding user info into ISO via kickstart file
		if i.Installer.Status == models.ImageStatusSuccess {
			err = addUserInfo(image)
			if err != nil {
				log.Error(err)
				err := errors.NewInternalServerError()
				w.WriteHeader(err.Status)
				json.NewEncoder(w).Encode(&err)
				return
			}
		}
	}(image.ID)

	w.WriteHeader(http.StatusOK)
	json.NewEncoder(w).Encode(&image)
}

<<<<<<< HEAD
// Download the ISO, inject the kickstart with username and ssh key
// re upload the ISO
func addUserInfo(image *models.Image) error {
	sshKey := image.Installer.SSHKey
	username := image.Installer.Username
	kickstart := "finalKickstart-" + username + ".ks"

	err := addSSHKeyToKickstart(sshKey, username, kickstart)
	if err != nil {
		return err
	}

	err = cleanFiles(kickstart)
	if err != nil {
		return err
	}

	return nil
}

// template struct for username and ssh key
type UnameSsh struct {
	Sshkey   string
	Username string
}

// Adds user provided ssh key to the kickstart file.
func addSSHKeyToKickstart(sshKey string, username string, kickstart string) error {
	td := UnameSsh{sshKey, username}
	t, err := template.ParseFiles("templateKickstart.ks")
	if err != nil {
		return err
	}

	file, err := os.Create(kickstart)
	if err != nil {
		return err
	}

	err = t.Execute(file, td)
	if err != nil {
		return err
	}
	file.Close()
	return nil
}

// Remove edited kickstart after use.
func cleanFiles(kickstart string) error {
	err := os.Remove(kickstart)
	if err != nil {
		return err
	}
	log.Info("Kickstart file " + kickstart + " removed!")
	return nil
=======
//GetRepoForImage gets the repository for a Image
func GetRepoForImage(w http.ResponseWriter, r *http.Request) {
	if image := getImage(w, r); image != nil {
		var repo *models.Repo
		result := db.DB.Where("commit_id = ?", image.Commit.ID).First(&repo)
		if result.Error != nil {
			err := errors.NewNotFound(fmt.Sprintf("Commit repo wasn't found in the database: #%v", image.Commit.ID))
			w.WriteHeader(err.Status)
			json.NewEncoder(w).Encode(&err)
			return
		}
		json.NewEncoder(w).Encode(repo)
	}
>>>>>>> 620f8762
}<|MERGE_RESOLUTION|>--- conflicted
+++ resolved
@@ -430,7 +430,6 @@
 // It requires a created image and an update for the commit
 func CreateInstallerForImage(w http.ResponseWriter, r *http.Request) {
 	image := getImage(w, r)
-	// TODO AARON modify to installer and ensure it works
 	var imageInstaller *models.Installer
 	if err := json.NewDecoder(r.Body).Decode(&imageInstaller); err != nil {
 		log.Error(err)
@@ -517,7 +516,6 @@
 	json.NewEncoder(w).Encode(&image)
 }
 
-<<<<<<< HEAD
 // Download the ISO, inject the kickstart with username and ssh key
 // re upload the ISO
 func addUserInfo(image *models.Image) error {
@@ -573,7 +571,8 @@
 	}
 	log.Info("Kickstart file " + kickstart + " removed!")
 	return nil
-=======
+}
+
 //GetRepoForImage gets the repository for a Image
 func GetRepoForImage(w http.ResponseWriter, r *http.Request) {
 	if image := getImage(w, r); image != nil {
@@ -587,5 +586,4 @@
 		}
 		json.NewEncoder(w).Encode(repo)
 	}
->>>>>>> 620f8762
 }