--- conflicted
+++ resolved
@@ -35,13 +35,10 @@
 		r.Get("/", GetByID)
 		r.Get("/status", GetStatusByID)
 		r.Get("/repo", GetRepoForImage)
-<<<<<<< HEAD
 		r.Get("/metadata", GetMetadataForImage)
-=======
 		r.Post("/installer", CreateInstallerForImage)
 		r.Post("/repo", CreateRepoForImage)
 		r.Post("/kickstart", CreateKickStartForImage)
->>>>>>> cc4971ef
 	})
 }
 
@@ -191,12 +188,10 @@
 		}
 		time.Sleep(1 * time.Minute)
 	}
+  
+ 	go imagebuilder.Client.GetMetadata(i, headers)
 
 	repo := createRepoForImage(i)
-
-	// TODO: This is also where we need to get the metadata from image builder
-	// in a separate goroutine
-	go imagebuilder.Client.GetMetadata(i, headers)
 
 	// TODO: We need to discuss this whole thing post-July deliverable
 	if i.ImageType == models.ImageTypeInstaller {
@@ -721,7 +716,6 @@
 	}
 }
 
-<<<<<<< HEAD
 //GetMetadataForImage gets the metadata from image-builder on /metadata endpoint
 func GetMetadataForImage(w http.ResponseWriter, r *http.Request) {
 	headers := common.GetOutgoingHeaders(r)
@@ -739,7 +733,6 @@
 		json.NewEncoder(w).Encode(meta)
 	}
 
-=======
 func CreateKickStartForImage(w http.ResponseWriter, r *http.Request) {
 	if image := getImage(w, r); image != nil {
 		err := addUserInfo(image)
@@ -770,5 +763,4 @@
 		log.Infof("fleetkick output: %s\n", output)
 	}
 	return nil
->>>>>>> cc4971ef
 }