package images

import (
	"context"
	"encoding/json"
	"fmt"
	"io"
	"net/http"
	"os"
	"path/filepath"
	"strconv"
	"strings"
	"text/template"
	"time"

	"github.com/go-chi/chi"
	"github.com/redhatinsights/edge-api/config"
	"github.com/redhatinsights/edge-api/pkg/commits"
	"github.com/redhatinsights/edge-api/pkg/common"
	"github.com/redhatinsights/edge-api/pkg/db"
	"github.com/redhatinsights/edge-api/pkg/errors"
	"github.com/redhatinsights/edge-api/pkg/imagebuilder"
	"github.com/redhatinsights/edge-api/pkg/models"
	log "github.com/sirupsen/logrus"
)

// MakeRouter adds support for operations on images
func MakeRouter(sub chi.Router) {
	sub.With(validateGetAllSearchParams).With(common.Paginate).Get("/", GetAll)
	sub.Post("/", Create)
	sub.Route("/{imageId}", func(r chi.Router) {
		r.Use(ImageCtx)
		r.Get("/", GetByID)
		r.Get("/status", GetStatusByID)
		r.Get("/repo", GetRepoForImage)
		r.Post("/installer", CreateInstallerForImage)
		r.Post("/repo", CreateRepoForImage)
		r.Post("/kickstart", CreateKickStartForImage)
	})
}

// This provides type safety in the context object for our "image" key.  We
// _could_ use a string but we shouldn't just in case someone else decides that
// "image" would make the perfect key in the context object.  See the
// documentation: https://golang.org/pkg/context/#WithValue for further
// rationale.
type key int

const imageKey key = 1

var validStatuses = []string{models.ImageStatusCreated, models.ImageStatusBuilding, models.ImageStatusError, models.ImageStatusSuccess}

// ImageCtx is a handler for Image requests
func ImageCtx(next http.Handler) http.Handler {
	return http.HandlerFunc(func(w http.ResponseWriter, r *http.Request) {
		var image models.Image
		account, err := common.GetAccount(r)
		if err != nil {
			err := errors.NewBadRequest(err.Error())
			w.WriteHeader(err.Status)
			json.NewEncoder(w).Encode(&err)
			return
		}
		if imageID := chi.URLParam(r, "imageId"); imageID != "" {
			id, err := strconv.Atoi(imageID)
			if err != nil {
				err := errors.NewBadRequest(err.Error())
				w.WriteHeader(err.Status)
				json.NewEncoder(w).Encode(&err)
				return
			}
			result := db.DB.Where("images.account = ?", account).Joins("Commit").First(&image, id)
			if image.InstallerID != nil {
				result := db.DB.First(&image.Installer, image.InstallerID)
				if result.Error != nil {
					err := errors.NewInternalServerError()
					w.WriteHeader(err.Status)
					json.NewEncoder(w).Encode(&err)
					return
				}
			}
			err = db.DB.Model(&image.Commit).Association("Packages").Find(&image.Commit.Packages)
			if err != nil {
				err := errors.NewInternalServerError()
				w.WriteHeader(err.Status)
				json.NewEncoder(w).Encode(&err)
				return
			}
			if result.Error != nil {
				err := errors.NewNotFound(result.Error.Error())
				w.WriteHeader(err.Status)
				json.NewEncoder(w).Encode(&err)
				return
			}
			ctx := context.WithValue(r.Context(), imageKey, &image)
			next.ServeHTTP(w, r.WithContext(ctx))
		}
	})
}

// A CreateImageRequest model.
type CreateImageRequest struct {
	// The image to create.
	//
	// in: body
	// required: true
	Image *models.Image
}

func createImage(image *models.Image, account string, headers map[string]string) error {
	image, err := imagebuilder.Client.ComposeCommit(image, headers)
	if err != nil {
		return err
	}
	image.Account = account
	image.Commit.Account = account
	image.Commit.Status = models.ImageStatusBuilding
	image.Status = models.ImageStatusBuilding
	if image.ImageType == models.ImageTypeInstaller {
		image.Installer = &models.Installer{
			Status:  models.ImageStatusCreated,
			Account: image.Account,
		}
		tx := db.DB.Create(&image.Installer)
		if tx.Error != nil {
			return tx.Error
		}
	}
	tx := db.DB.Create(&image.Commit)
	if tx.Error != nil {
		return tx.Error
	}
	tx = db.DB.Create(&image)
	if tx.Error != nil {
		return tx.Error
	}
	return nil
}

<<<<<<< HEAD
func createRepoForImage(i *models.Image) *models.Repo {
	log.Infof("Commit %d for Image %d is ready. Creating OSTree repo.", i.Commit.ID, i.ID)
	repo := &models.Repo{
		CommitID: i.Commit.ID,
		Commit:   i.Commit,
	}
	tx := db.DB.Create(repo)
	if tx.Error != nil {
		log.Error(tx.Error)
		panic(tx.Error)
	}
	repo, err := commits.RepoBuilderInstance.ImportRepo(repo)
	if err != nil {
		log.Error(err)
		panic(err)
	}
	log.Infof("OSTree repo %d for commit %d and Image %d is ready. ", repo.ID, i.Commit.ID, i.ID)

	return repo
=======
func setErrorStatusOnImage(err error, i *models.Image) {
	log.Error(err)
	i.Status = models.ImageStatusError
	tx := db.DB.Save(i)
	if tx.Error != nil {
		panic(tx.Error)
	}
	panic(err)
>>>>>>> 9d753004
}

func postProcessImage(id uint, headers map[string]string) {
	defer func() {
		if err := recover(); err != nil {
			log.Fatalf("%s", err)
		}
	}()
	var i *models.Image
	db.DB.Joins("Commit").Joins("Installer").First(&i, id)
	for {
		i, err := updateImageStatus(i, headers)
		if err != nil {
			setErrorStatusOnImage(err, i)
		}
		if i.Commit.Status != models.ImageStatusBuilding {
			break
		}
		time.Sleep(1 * time.Minute)
	}
<<<<<<< HEAD

	repo := createRepoForImage(i)
=======
	log.Infof("Commit %#v for Image %#v is ready. Creating OSTree repo.", i.Commit, i)
	repo := &models.Repo{
		CommitID: i.Commit.ID,
		Commit:   i.Commit,
	}
	tx := db.DB.Create(repo)
	if tx.Error != nil {
		log.Error(tx.Error)
		setErrorStatusOnImage(tx.Error, i)
	}
	repo, err := commits.RepoBuilderInstance.ImportRepo(repo)
	if err != nil {
		log.Error(err)
		setErrorStatusOnImage(err, i)
	}
	log.Infof("OSTree repo %d for commit %d and Image %d is ready. ", repo.ID, i.Commit.ID, i.ID)
>>>>>>> 9d753004

	// TODO: This is also where we need to get the metadata from image builder
	// in a separate goroutine

	// TODO: We need to discuss this whole thing post-July deliverable
	if i.ImageType == models.ImageTypeInstaller {
		i, err := imagebuilder.Client.ComposeInstaller(repo, i, headers)
		if err != nil {
			log.Error(err)
			setErrorStatusOnImage(err, i)
		}
		i.Installer.Status = models.ImageStatusBuilding
		tx := db.DB.Save(&i.Installer)
		if tx.Error != nil {
			log.Error(err)
			setErrorStatusOnImage(err, i)
		}

		for {
			i, err := updateImageStatus(i, headers)
			if err != nil {
				setErrorStatusOnImage(err, i)
			}
			if i.Installer.Status != models.ImageStatusBuilding {
				break
			}
			time.Sleep(1 * time.Minute)
		}

		if i.Installer.Status == models.ImageStatusSuccess {
			err = addUserInfo(i)
			if err != nil {
				// TODO: Temporary. Handle error better.
				log.Errorf("Kickstart file injection failed %s", err.Error())
			}
		}
	}

	if i.Commit.Status == models.ImageStatusSuccess {
		if i.Installer != nil || i.Installer.Status == models.ImageStatusSuccess {
			i.Status = models.ImageStatusSuccess
			db.DB.Save(&i)
		}
	}
}

// Create creates an image on hosted image builder.
// It always creates a commit on Image Builder.
// We're creating a update on the background to transfer the commit to our repo.
func Create(w http.ResponseWriter, r *http.Request) {
	defer r.Body.Close()
	var image *models.Image
	if err := json.NewDecoder(r.Body).Decode(&image); err != nil {
		log.Error(err)
		err := errors.NewInternalServerError()
		w.WriteHeader(err.Status)
		json.NewEncoder(w).Encode(&err)
		return
	}
	if err := image.ValidateRequest(); err != nil {
		log.Info(err)
		err := errors.NewBadRequest(err.Error())
		w.WriteHeader(err.Status)
		json.NewEncoder(w).Encode(&err)
		return
	}
	account, err := common.GetAccount(r)
	if err != nil {
		log.Info(err)
		err := errors.NewBadRequest(err.Error())
		w.WriteHeader(err.Status)
		json.NewEncoder(w).Encode(&err)
		return
	}
	headers := common.GetOutgoingHeaders(r)
	err = createImage(image, account, headers)
	if err != nil {
		log.Error(err)
		err := errors.NewInternalServerError()
		err.Title = "Failed creating image"
		w.WriteHeader(err.Status)
		json.NewEncoder(w).Encode(&err)
		return
	}
	w.WriteHeader(http.StatusOK)
	json.NewEncoder(w).Encode(&image)

	go postProcessImage(image.ID, headers)
}

var imageFilters = common.ComposeFilters(
	common.OneOfFilterHandler(&common.Filter{
		QueryParam: "status",
		DBField:    "images.status",
	}),
	common.ContainFilterHandler(&common.Filter{
		QueryParam: "name",
		DBField:    "images.name",
	}),
	common.ContainFilterHandler(&common.Filter{
		QueryParam: "distribution",
		DBField:    "images.distribution",
	}),
	common.CreatedAtFilterHandler(&common.Filter{
		QueryParam: "created_at",
		DBField:    "images.created_at",
	}),
	common.SortFilterHandler("images", "created_at", "DESC"),
)

type validationError struct {
	Key    string
	Reason string
}

func validateGetAllSearchParams(next http.Handler) http.Handler {
	return http.HandlerFunc(func(w http.ResponseWriter, r *http.Request) {
		errs := []validationError{}
		if statuses, ok := r.URL.Query()["status"]; ok {
			for _, status := range statuses {
				if status != models.ImageStatusCreated && status != models.ImageStatusBuilding && status != models.ImageStatusError && status != models.ImageStatusSuccess {
					errs = append(errs, validationError{Key: "status", Reason: fmt.Sprintf("%s is not a valid status. Status must be %s", status, strings.Join(validStatuses, " or "))})
				}
			}
		}
		if val := r.URL.Query().Get("created_at"); val != "" {
			if _, err := time.Parse(common.LayoutISO, val); err != nil {
				errs = append(errs, validationError{Key: "created_at", Reason: err.Error()})
			}
		}
		if val := r.URL.Query().Get("sort_by"); val != "" {
			name := val
			if string(val[0]) == "-" {
				name = val[1:]
			}
			if name != "status" && name != "name" && name != "distribution" && name != "created_at" {
				errs = append(errs, validationError{Key: "sort_by", Reason: fmt.Sprintf("%s is not a valid sort_by. Sort-by must be status or name or distribution or created_at", name)})
			}
		}

		if len(errs) == 0 {
			next.ServeHTTP(w, r)
			return
		}
		w.WriteHeader(http.StatusBadRequest)
		json.NewEncoder(w).Encode(&errs)
	})
}

// GetAll image objects from the database for an account
func GetAll(w http.ResponseWriter, r *http.Request) {
	var images []models.Image
	result := imageFilters(r, db.DB)
	pagination := common.GetPagination(r)
	account, err := common.GetAccount(r)
	if err != nil {
		log.Info(err)
		err := errors.NewBadRequest(err.Error())
		w.WriteHeader(err.Status)
		json.NewEncoder(w).Encode(&err)
		return
	}
	result = result.Limit(pagination.Limit).Offset(pagination.Offset).Where("images.account = ?", account).Joins("Commit").Joins("Installer").Find(&images)
	if result.Error != nil {
		log.Error(err)
		err := errors.NewInternalServerError()
		w.WriteHeader(err.Status)
		json.NewEncoder(w).Encode(&err)
		return
	}
	json.NewEncoder(w).Encode(&images)
}

func getImage(w http.ResponseWriter, r *http.Request) *models.Image {
	ctx := r.Context()
	image, ok := ctx.Value(imageKey).(*models.Image)
	if !ok {
		err := errors.NewBadRequest("Must pass image id")
		w.WriteHeader(err.Status)
		json.NewEncoder(w).Encode(&err)
		return nil
	}
	return image
}

func updateImageStatus(image *models.Image, headers map[string]string) (*models.Image, error) {
	log.Info("Requesting image status on image builder aa")
	if image.Commit.Status == models.ImageStatusBuilding {
		image, err := imagebuilder.Client.GetCommitStatus(image, headers)
		if err != nil {
			return image, err
		}
		if image.Commit.Status != models.ImageStatusBuilding {
			tx := db.DB.Save(&image.Commit)
			if tx.Error != nil {
				return image, tx.Error
			}
		}
	}
	if image.Installer != nil && image.Installer.Status == models.ImageStatusBuilding {
		image, err := imagebuilder.Client.GetInstallerStatus(image, headers)
		if err != nil {
			return image, err
		}
		if image.Installer.Status != models.ImageStatusBuilding {
			tx := db.DB.Save(&image.Installer)
			if tx.Error != nil {
				return image, tx.Error
			}
		}
	}
	if image.Status != models.ImageStatusBuilding {
		tx := db.DB.Save(&image)
		if tx.Error != nil {
			return image, tx.Error
		}
	}
	return image, nil
}

// GetStatusByID returns the image status. If still building, goes to image builder API.
func GetStatusByID(w http.ResponseWriter, r *http.Request) {
	if image := getImage(w, r); image != nil {
		if image.Status == models.ImageStatusBuilding {
			var err error
			headers := common.GetOutgoingHeaders(r)
			image, err = updateImageStatus(image, headers)
			if err != nil {
				log.Error(err)
				err := errors.NewInternalServerError()
				w.WriteHeader(err.Status)
				json.NewEncoder(w).Encode(&err)
				return
			}
		}
		json.NewEncoder(w).Encode(struct {
			Status string
			Name   string
			ID     uint
		}{
			image.Status,
			image.Name,
			image.ID,
		})
	}
}

// GetByID obtains a image from the database for an account
func GetByID(w http.ResponseWriter, r *http.Request) {
	if image := getImage(w, r); image != nil {
		if image.Status == models.ImageStatusBuilding {
			var err error
			headers := common.GetOutgoingHeaders(r)
			image, err = updateImageStatus(image, headers)
			if err != nil {
				log.Error(err)
				err := errors.NewInternalServerError()
				w.WriteHeader(err.Status)
				json.NewEncoder(w).Encode(&err)
				return
			}
		}
		json.NewEncoder(w).Encode(image)
	}
}

// CreateInstallerForImage creates a installer for a Image
// It requires a created image and an update for the commit
func CreateInstallerForImage(w http.ResponseWriter, r *http.Request) {
	image := getImage(w, r)
	var imageInstaller *models.Installer
	if err := json.NewDecoder(r.Body).Decode(&imageInstaller); err != nil {
		log.Error(err)
		err := errors.NewInternalServerError()
		w.WriteHeader(err.Status)
		json.NewEncoder(w).Encode(&err)
		return
	}
	image.ImageType = models.ImageTypeInstaller
	image.Installer = imageInstaller

	tx := db.DB.Save(&image)
	if tx.Error != nil {
		log.Error(tx.Error)
		err := errors.NewInternalServerError()
		err.Title = "Failed saving image status"
		w.WriteHeader(err.Status)
		json.NewEncoder(w).Encode(&err)
		return
	}
	headers := common.GetOutgoingHeaders(r)
	repo, err := common.GetRepoByCommitID(image.CommitID)
	if err != nil {
		err := errors.NewBadRequest(fmt.Sprintf("Commit Repo wasn't found in the database: #%v", image.Commit.ID))
		w.WriteHeader(err.Status)
		json.NewEncoder(w).Encode(&err)
		return
	}
	image, err = imagebuilder.Client.ComposeInstaller(repo, image, headers)
	if err != nil {
		log.Error(err)
		err := errors.NewInternalServerError()
		w.WriteHeader(err.Status)
		json.NewEncoder(w).Encode(&err)
		return
	}
	image.Installer.Status = models.ImageStatusBuilding
	image.Status = models.ImageStatusBuilding
	tx = db.DB.Save(&image)
	if tx.Error != nil {
		log.Error(err)
		err := errors.NewInternalServerError()
		w.WriteHeader(err.Status)
		json.NewEncoder(w).Encode(&err)
		return
	}
	tx = db.DB.Save(&image.Installer)
	if tx.Error != nil {
		log.Error(err)
		err := errors.NewInternalServerError()
		w.WriteHeader(err.Status)
		json.NewEncoder(w).Encode(&err)
		return
	}

	go func(id uint) {
		var i *models.Image
		db.DB.Joins("Commit").Joins("Installer").First(&i, id)
		for {
			i, err := updateImageStatus(i, headers)
			if err != nil {
				setErrorStatusOnImage(err, i)
			}
			if i.Installer.Status != models.ImageStatusBuilding {
				break
			}
			time.Sleep(1 * time.Minute)
		}
		// adding user info into ISO via kickstart file
		if i.Installer.Status == models.ImageStatusSuccess {
			err = addUserInfo(image)
			if err != nil {
				// TODO: Temporary. Handle error better.
				log.Errorf("Kickstart file injection failed %s", err.Error())
			}
		}
	}(image.ID)

	w.WriteHeader(http.StatusOK)
	json.NewEncoder(w).Encode(&image)
}

// CreateRepoForImage creates a repo for a Image
func CreateRepoForImage(w http.ResponseWriter, r *http.Request) {
	image := getImage(w, r)

	go func(id uint) {
		var i *models.Image
		db.DB.Joins("Commit").Joins("Installer").First(&i, id)
		db.DB.First(&i.Commit, i.CommitID)
		createRepoForImage(i)
	}(image.ID)

	w.WriteHeader(http.StatusOK)
}

// Download the ISO, inject the kickstart with username and ssh key
// re upload the ISO
func addUserInfo(image *models.Image) error {
	downloadUrl := image.Installer.ImageBuildISOURL
	uploadUrl := "Example upload URL"
	imageName := image.Name
	sshKey := image.Installer.SSHKey
	username := image.Installer.Username
	kickstart := "finalKickstart-" + username + ".ks"

	err := downloadISO(imageName, downloadUrl)
	if err != nil {
		return err
	}

	err = addSSHKeyToKickstart(sshKey, username, kickstart)
	if err != nil {
		return err
	}

	err = uploadISO(image, uploadUrl)
	if err != nil {
		return err
	}

	err = cleanFiles("KickstartFile", imageName)
	if err != nil {
		return err
	}

	return nil
}

// template struct for username and ssh key
type UnameSsh struct {
	Sshkey   string
	Username string
}

// Adds user provided ssh key to the kickstart file.
func addSSHKeyToKickstart(sshKey string, username string, kickstart string) error {
	absPath, err := filepath.Abs(".")
	kickTemplatePath := absPath + "/pkg/images/templateKickstart.ks"
	if err != nil {
		return err
	}
	td := UnameSsh{sshKey, username}
	t, err := template.ParseFiles(kickTemplatePath)
	if err != nil {
		return err
	}

	file, err := os.Create(kickstart)
	if err != nil {
		return err
	}

	err = t.Execute(file, td)
	if err != nil {
		return err
	}
	file.Close()

	return nil
}

// Download created ISO into the file system.
func downloadISO(isoName string, url string) error {
	iso, err := os.Create(isoName)
	if err != nil {
		return err
	}
	defer iso.Close()

	res, err := http.Get(url)
	if err != nil {
		return err
	}
	defer res.Body.Close()

	_, err = io.Copy(iso, res.Body)
	if err != nil {
		return err
	}

	return nil
}

// Upload finished ISO to S3
func uploadISO(image *models.Image, url string) error {
	cfg := config.Get()
	var uploader commits.Uploader
	uploader = &commits.FileUploader{
		BaseDir: "./",
	}
	if cfg.BucketName != "" {
		uploader = commits.NewS3Uploader()
	}
	uploadPath := fmt.Sprintf("%s/isos/%s.iso", image.Account, image.Name)
	image.Installer.ImageBuildISOURL = fmt.Sprintf("https://%s.s3.%s.amazonaws.com/%s", cfg.BucketName, *cfg.BucketRegion, uploadPath)
	tx := db.DB.Save(&image.Installer)
	if tx.Error != nil {
		return tx.Error
	}

	return uploader.UploadFile(image.Name, uploadPath)
}

// Remove edited kickstart after use.
func cleanFiles(kickstart string, isoName string) error {
	err := os.Remove(kickstart)
	if err != nil {
		return err
	}
	log.Info("Kickstart file " + kickstart + " removed!")

	err = os.Remove(isoName)
	if err != nil {
		return err
	}
	log.Info("ISO file " + isoName + " removed!")

	return nil
}

//GetRepoForImage gets the repository for a Image
func GetRepoForImage(w http.ResponseWriter, r *http.Request) {
	if image := getImage(w, r); image != nil {
		repo, err := common.GetRepoByCommitID(image.CommitID)
		if err != nil {
			err := errors.NewNotFound(fmt.Sprintf("Commit repo wasn't found in the database: #%v", image.Commit.ID))
			w.WriteHeader(err.Status)
			json.NewEncoder(w).Encode(&err)
			return
		}
		json.NewEncoder(w).Encode(repo)
	}
}

func CreateKickStartForImage(w http.ResponseWriter, r *http.Request) {
	if image := getImage(w, r); image != nil {
		err := addUserInfo(image)
		if err != nil {
			// TODO: Temporary. Handle error better.
			log.Errorf("Kickstart file injection failed %s", err.Error())
			err := errors.NewInternalServerError()
			w.WriteHeader(err.Status)
			json.NewEncoder(w).Encode(&err)
			return
		}
	}
}<|MERGE_RESOLUTION|>--- conflicted
+++ resolved
@@ -137,7 +137,6 @@
 	return nil
 }
 
-<<<<<<< HEAD
 func createRepoForImage(i *models.Image) *models.Repo {
 	log.Infof("Commit %d for Image %d is ready. Creating OSTree repo.", i.Commit.ID, i.ID)
 	repo := &models.Repo{
@@ -157,7 +156,8 @@
 	log.Infof("OSTree repo %d for commit %d and Image %d is ready. ", repo.ID, i.Commit.ID, i.ID)
 
 	return repo
-=======
+}
+
 func setErrorStatusOnImage(err error, i *models.Image) {
 	log.Error(err)
 	i.Status = models.ImageStatusError
@@ -166,7 +166,6 @@
 		panic(tx.Error)
 	}
 	panic(err)
->>>>>>> 9d753004
 }
 
 func postProcessImage(id uint, headers map[string]string) {
@@ -187,27 +186,8 @@
 		}
 		time.Sleep(1 * time.Minute)
 	}
-<<<<<<< HEAD
 
 	repo := createRepoForImage(i)
-=======
-	log.Infof("Commit %#v for Image %#v is ready. Creating OSTree repo.", i.Commit, i)
-	repo := &models.Repo{
-		CommitID: i.Commit.ID,
-		Commit:   i.Commit,
-	}
-	tx := db.DB.Create(repo)
-	if tx.Error != nil {
-		log.Error(tx.Error)
-		setErrorStatusOnImage(tx.Error, i)
-	}
-	repo, err := commits.RepoBuilderInstance.ImportRepo(repo)
-	if err != nil {
-		log.Error(err)
-		setErrorStatusOnImage(err, i)
-	}
-	log.Infof("OSTree repo %d for commit %d and Image %d is ready. ", repo.ID, i.Commit.ID, i.ID)
->>>>>>> 9d753004
 
 	// TODO: This is also where we need to get the metadata from image builder
 	// in a separate goroutine
