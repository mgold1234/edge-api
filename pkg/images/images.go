package images

import (
	"context"
	"encoding/json"
	"fmt"
	"io"
	"net/http"
	"os"
	"os/exec"
	"os/signal"
	"strconv"
	"strings"
	"sync"
	"syscall"
	"text/template"
	"time"

	"github.com/go-chi/chi"
	"github.com/redhatinsights/edge-api/config"
	"github.com/redhatinsights/edge-api/pkg/commits"
	"github.com/redhatinsights/edge-api/pkg/common"
	"github.com/redhatinsights/edge-api/pkg/db"
	"github.com/redhatinsights/edge-api/pkg/errors"
	"github.com/redhatinsights/edge-api/pkg/imagebuilder"

	"github.com/redhatinsights/edge-api/pkg/files"
	"github.com/redhatinsights/edge-api/pkg/models"
	log "github.com/sirupsen/logrus"
)

// MakeRouter adds support for operations on images
func MakeRouter(sub chi.Router) {
	sub.With(validateGetAllSearchParams).With(common.Paginate).Get("/", GetAll)
	sub.Get("/reserved-usernames", GetReservedUsernames)
	sub.Post("/", Create)
	sub.Route("/{imageId}", func(r chi.Router) {
		r.Use(ImageCtx)
		r.Get("/", GetByID)
		r.Get("/status", GetStatusByID)
		r.Get("/repo", GetRepoForImage)
		r.Get("/metadata", GetMetadataForImage)
		r.Post("/installer", CreateInstallerForImage)
		r.Post("/repo", CreateRepoForImage)
		r.Post("/kickstart", CreateKickStartForImage)
	})
}

// This provides type safety in the context object for our "image" key.  We
// _could_ use a string but we shouldn't just in case someone else decides that
// "image" would make the perfect key in the context object.  See the
// documentation: https://golang.org/pkg/context/#WithValue for further
// rationale.
type key int

const imageKey key = 1

var validStatuses = []string{models.ImageStatusCreated, models.ImageStatusBuilding, models.ImageStatusError, models.ImageStatusSuccess}

// WaitGroup is the waitg roup for pending image builds
var WaitGroup sync.WaitGroup

// ImageCtx is a handler for Image requests
func ImageCtx(next http.Handler) http.Handler {
	return http.HandlerFunc(func(w http.ResponseWriter, r *http.Request) {
		var image models.Image
		account, err := common.GetAccount(r)
		if err != nil {
			err := errors.NewBadRequest(err.Error())
			w.WriteHeader(err.Status)
			json.NewEncoder(w).Encode(&err)
			return
		}
		if imageID := chi.URLParam(r, "imageId"); imageID != "" {
			id, err := strconv.Atoi(imageID)
			if err != nil {
				err := errors.NewBadRequest(err.Error())
				w.WriteHeader(err.Status)
				json.NewEncoder(w).Encode(&err)
				return
			}
			result := db.DB.Where("images.account = ?", account).Joins("Commit").First(&image, id)
			if image.InstallerID != nil {
				result := db.DB.First(&image.Installer, image.InstallerID)
				if result.Error != nil {
					err := errors.NewInternalServerError()
					w.WriteHeader(err.Status)
					json.NewEncoder(w).Encode(&err)
					return
				}
			}
			err = db.DB.Model(&image.Commit).Association("Packages").Find(&image.Commit.Packages)
			if err != nil {
				err := errors.NewInternalServerError()
				w.WriteHeader(err.Status)
				json.NewEncoder(w).Encode(&err)
				return
			}
			if result.Error != nil {
				err := errors.NewNotFound(result.Error.Error())
				w.WriteHeader(err.Status)
				json.NewEncoder(w).Encode(&err)
				return
			}
			ctx := context.WithValue(r.Context(), imageKey, &image)
			next.ServeHTTP(w, r.WithContext(ctx))
		}
	})
}

// A CreateImageRequest model.
type CreateImageRequest struct {
	// The image to create.
	//
	// in: body
	// required: true
	Image *models.Image
}

func createImage(image *models.Image, account string, headers map[string]string) error {
	image, err := imagebuilder.ClientInstance.ComposeCommit(image, headers)
	if err != nil {
		return err
	}
	image.Account = account
	image.Commit.Account = account
	image.Commit.Status = models.ImageStatusBuilding
	image.Status = models.ImageStatusBuilding
	if image.ImageType == models.ImageTypeInstaller {
		image.Installer.Status = models.ImageStatusCreated
		image.Installer.Account = image.Account
		tx := db.DB.Create(&image.Installer)
		if tx.Error != nil {
			return tx.Error
		}
	}
	tx := db.DB.Create(&image.Commit)
	if tx.Error != nil {
		return tx.Error
	}
	tx = db.DB.Create(&image)
	if tx.Error != nil {
		return tx.Error
	}
	return nil
}

func createRepoForImage(i *models.Image) *models.Repo {
	log.Infof("Commit %d for Image %d is ready. Creating OSTree repo.", i.Commit.ID, i.ID)
	repo := &models.Repo{
		CommitID: i.Commit.ID,
		Commit:   i.Commit,
		Status:   models.RepoStatusBuilding,
	}
	tx := db.DB.Create(repo)
	if tx.Error != nil {
		log.Error(tx.Error)
		panic(tx.Error)
	}
	repo, err := commits.RepoBuilderInstance.ImportRepo(repo)
	if err != nil {
		log.Error(err)
		panic(err)
	}
	log.Infof("OSTree repo %d for commit %d and Image %d is ready. ", repo.ID, i.Commit.ID, i.ID)

	return repo
}

func setErrorStatusOnImage(err error, i *models.Image) {
	i.Status = models.ImageStatusError
	tx := db.DB.Save(i)
	if tx.Error != nil {
		panic(tx.Error)
	}
	if i.Commit != nil {
		i.Commit.Status = models.ImageStatusError
		tx := db.DB.Save(i.Commit)
		if tx.Error != nil {
			panic(tx.Error)
		}
	}
	if i.Installer != nil {
		i.Installer.Status = models.ImageStatusError
		tx := db.DB.Save(i.Installer)
		if tx.Error != nil {
			panic(tx.Error)
		}
	}
	if err != nil {
		log.Error(err)
		panic(err)
	}
}

func postProcessImage(id uint, headers map[string]string) {
	WaitGroup.Add(1) // Processing one image

	defer func() {
		WaitGroup.Done() // Done with one image (sucessfuly or not)
		fmt.Println("Shutting down go routine")
		if err := recover(); err != nil {
			log.Fatalf("%s", err)
		}
	}()
	var i *models.Image
	db.DB.Joins("Commit").Joins("Installer").First(&i, id)

	go func() {
		sigint := make(chan os.Signal, 1)
		signal.Notify(sigint, os.Interrupt, syscall.SIGTERM)
		sig := <-sigint
		// Reload image to get updated status
		db.DB.Joins("Commit").Joins("Installer").First(&i, i.ID)
		if i.Status == models.ImageStatusBuilding {
			log.Infof("Captured %v, marking image as error", sig)
			setErrorStatusOnImage(nil, i)
			WaitGroup.Done()
		}
	}()
	for {
		i, err := updateImageStatus(i, headers)
		if err != nil {
			setErrorStatusOnImage(err, i)
		}
		if i.Commit.Status != models.ImageStatusBuilding {
			break
		}
		time.Sleep(1 * time.Minute)
	}

<<<<<<< HEAD
	go imagebuilder.ClientInstance.GetMetadata(i, headers)
=======
	go func() {
		i, err := imagebuilder.Client.GetMetadata(i, headers)
		if err != nil {
			log.Error(err)
		} else {
			db.DB.Save(&i)
		}
	}()
>>>>>>> 37deabbf

	repo := createRepoForImage(i)

	// TODO: We need to discuss this whole thing post-July deliverable
	if i.ImageType == models.ImageTypeInstaller {
		i, err := imagebuilder.ClientInstance.ComposeInstaller(repo, i, headers)
		if err != nil {
			log.Error(err)
			setErrorStatusOnImage(err, i)
		}
		i.Installer.Status = models.ImageStatusBuilding
		tx := db.DB.Save(&i.Installer)
		if tx.Error != nil {
			log.Error(err)
			setErrorStatusOnImage(err, i)
		}

		for {
			i, err := updateImageStatus(i, headers)
			if err != nil {
				setErrorStatusOnImage(err, i)
			}
			if i.Installer.Status != models.ImageStatusBuilding {
				break
			}
			time.Sleep(1 * time.Minute)
		}

		if i.Installer.Status == models.ImageStatusSuccess {
			err = addUserInfo(i)
			if err != nil {
				// TODO: Temporary. Handle error better.
				log.Errorf("Kickstart file injection failed %s", err.Error())
			}
		}
	}

	log.Infof("Setting image %d status as success", i.ID)
	if i.Commit.Status == models.ImageStatusSuccess {
		if i.Installer != nil || i.Installer.Status == models.ImageStatusSuccess {
			i.Status = models.ImageStatusSuccess
			db.DB.Save(&i)
		}
	}
}

// Create creates an image on hosted image builder.
// It always creates a commit on Image Builder.
// We're creating a update on the background to transfer the commit to our repo.
func Create(w http.ResponseWriter, r *http.Request) {
	defer r.Body.Close()
	var image *models.Image
	if err := json.NewDecoder(r.Body).Decode(&image); err != nil {
		log.Error(err)
		err := errors.NewInternalServerError()
		w.WriteHeader(err.Status)
		json.NewEncoder(w).Encode(&err)
		return
	}
	if err := image.ValidateRequest(); err != nil {
		log.Info(err)
		err := errors.NewBadRequest(err.Error())
		w.WriteHeader(err.Status)
		json.NewEncoder(w).Encode(&err)
		return
	}
	account, err := common.GetAccount(r)
	if err != nil {
		log.Info(err)
		err := errors.NewBadRequest(err.Error())
		w.WriteHeader(err.Status)
		json.NewEncoder(w).Encode(&err)
		return
	}
	headers := common.GetOutgoingHeaders(r)
	err = createImage(image, account, headers)
	if err != nil {
		log.Error(err)
		err := errors.NewInternalServerError()
		err.Title = "Failed creating image"
		w.WriteHeader(err.Status)
		json.NewEncoder(w).Encode(&err)
		return
	}
	w.WriteHeader(http.StatusOK)
	json.NewEncoder(w).Encode(&image)

	go postProcessImage(image.ID, headers)
}

var imageFilters = common.ComposeFilters(
	common.OneOfFilterHandler(&common.Filter{
		QueryParam: "status",
		DBField:    "images.status",
	}),
	common.ContainFilterHandler(&common.Filter{
		QueryParam: "name",
		DBField:    "images.name",
	}),
	common.ContainFilterHandler(&common.Filter{
		QueryParam: "distribution",
		DBField:    "images.distribution",
	}),
	common.CreatedAtFilterHandler(&common.Filter{
		QueryParam: "created_at",
		DBField:    "images.created_at",
	}),
	common.SortFilterHandler("images", "created_at", "DESC"),
)

type validationError struct {
	Key    string
	Reason string
}

func validateGetAllSearchParams(next http.Handler) http.Handler {
	return http.HandlerFunc(func(w http.ResponseWriter, r *http.Request) {
		errs := []validationError{}
		if statuses, ok := r.URL.Query()["status"]; ok {
			for _, status := range statuses {
				if status != models.ImageStatusCreated && status != models.ImageStatusBuilding && status != models.ImageStatusError && status != models.ImageStatusSuccess {
					errs = append(errs, validationError{Key: "status", Reason: fmt.Sprintf("%s is not a valid status. Status must be %s", status, strings.Join(validStatuses, " or "))})
				}
			}
		}
		if val := r.URL.Query().Get("created_at"); val != "" {
			if _, err := time.Parse(common.LayoutISO, val); err != nil {
				errs = append(errs, validationError{Key: "created_at", Reason: err.Error()})
			}
		}
		if val := r.URL.Query().Get("sort_by"); val != "" {
			name := val
			if string(val[0]) == "-" {
				name = val[1:]
			}
			if name != "status" && name != "name" && name != "distribution" && name != "created_at" {
				errs = append(errs, validationError{Key: "sort_by", Reason: fmt.Sprintf("%s is not a valid sort_by. Sort-by must be status or name or distribution or created_at", name)})
			}
		}

		if len(errs) == 0 {
			next.ServeHTTP(w, r)
			return
		}
		w.WriteHeader(http.StatusBadRequest)
		json.NewEncoder(w).Encode(&errs)
	})
}

// GetAll image objects from the database for an account
func GetAll(w http.ResponseWriter, r *http.Request) {
	var count int64
	var images []models.Image
	result := imageFilters(r, db.DB)
	pagination := common.GetPagination(r)
	account, err := common.GetAccount(r)
	if err != nil {
		log.Info(err)
		err := errors.NewBadRequest(err.Error())
		w.WriteHeader(err.Status)
		json.NewEncoder(w).Encode(&err)
		return
	}
	countResult := imageFilters(r, db.DB.Model(&models.Image{})).Where("images.account = ?", account).Count(&count)
	if countResult.Error != nil {
		countErr := errors.NewInternalServerError()
		log.Error(countErr)
		w.WriteHeader(countErr.Status)
		json.NewEncoder(w).Encode(&countErr)
		return
	}
	result = result.Limit(pagination.Limit).Offset(pagination.Offset).Where("images.account = ?", account).Joins("Commit").Joins("Installer").Find(&images)
	if result.Error != nil {
		log.Error(err)
		err := errors.NewInternalServerError()
		w.WriteHeader(err.Status)
		json.NewEncoder(w).Encode(&err)
		return
	}
	json.NewEncoder(w).Encode(map[string]interface{}{"data": &images, "count": count})
}

func getImage(w http.ResponseWriter, r *http.Request) *models.Image {
	ctx := r.Context()
	image, ok := ctx.Value(imageKey).(*models.Image)
	if !ok {
		err := errors.NewBadRequest("Must pass image id")
		w.WriteHeader(err.Status)
		json.NewEncoder(w).Encode(&err)
		return nil
	}
	return image
}

func updateImageStatus(image *models.Image, headers map[string]string) (*models.Image, error) {
	if image.Commit.Status == models.ImageStatusBuilding {
		image, err := imagebuilder.ClientInstance.GetCommitStatus(image, headers)
		if err != nil {
			return image, err
		}
		if image.Commit.Status != models.ImageStatusBuilding {
			tx := db.DB.Save(&image.Commit)
			if tx.Error != nil {
				return image, tx.Error
			}
		}
	}
	if image.Installer != nil && image.Installer.Status == models.ImageStatusBuilding {
		image, err := imagebuilder.ClientInstance.GetInstallerStatus(image, headers)
		if err != nil {
			return image, err
		}
		if image.Installer.Status != models.ImageStatusBuilding {
			tx := db.DB.Save(&image.Installer)
			if tx.Error != nil {
				return image, tx.Error
			}
		}
	}
	if image.Status != models.ImageStatusBuilding {
		tx := db.DB.Save(&image)
		if tx.Error != nil {
			return image, tx.Error
		}
	}
	return image, nil
}

// GetStatusByID returns the image status.
func GetStatusByID(w http.ResponseWriter, r *http.Request) {
	if image := getImage(w, r); image != nil {
		json.NewEncoder(w).Encode(struct {
			Status string
			Name   string
			ID     uint
		}{
			image.Status,
			image.Name,
			image.ID,
		})
	}
}

// GetByID obtains a image from the database for an account
func GetByID(w http.ResponseWriter, r *http.Request) {
	if image := getImage(w, r); image != nil {
		json.NewEncoder(w).Encode(image)
	}
}

// CreateInstallerForImage creates a installer for a Image
// It requires a created image and an update for the commit
func CreateInstallerForImage(w http.ResponseWriter, r *http.Request) {
	image := getImage(w, r)
	var imageInstaller *models.Installer
	if err := json.NewDecoder(r.Body).Decode(&imageInstaller); err != nil {
		log.Error(err)
		err := errors.NewInternalServerError()
		w.WriteHeader(err.Status)
		json.NewEncoder(w).Encode(&err)
		return
	}
	image.ImageType = models.ImageTypeInstaller
	image.Installer = imageInstaller

	tx := db.DB.Save(&image)
	if tx.Error != nil {
		log.Error(tx.Error)
		err := errors.NewInternalServerError()
		err.Title = "Failed saving image status"
		w.WriteHeader(err.Status)
		json.NewEncoder(w).Encode(&err)
		return
	}
	headers := common.GetOutgoingHeaders(r)
	repo, err := common.GetRepoByCommitID(image.CommitID)
	if err != nil {
		err := errors.NewBadRequest(fmt.Sprintf("Commit Repo wasn't found in the database: #%v", image.Commit.ID))
		w.WriteHeader(err.Status)
		json.NewEncoder(w).Encode(&err)
		return
	}
	image, err = imagebuilder.ClientInstance.ComposeInstaller(repo, image, headers)
	if err != nil {
		log.Error(err)
		err := errors.NewInternalServerError()
		w.WriteHeader(err.Status)
		json.NewEncoder(w).Encode(&err)
		return
	}
	image.Installer.Status = models.ImageStatusBuilding
	image.Status = models.ImageStatusBuilding
	tx = db.DB.Save(&image)
	if tx.Error != nil {
		log.Error(err)
		err := errors.NewInternalServerError()
		w.WriteHeader(err.Status)
		json.NewEncoder(w).Encode(&err)
		return
	}
	tx = db.DB.Save(&image.Installer)
	if tx.Error != nil {
		log.Error(err)
		err := errors.NewInternalServerError()
		w.WriteHeader(err.Status)
		json.NewEncoder(w).Encode(&err)
		return
	}

	go func(id uint) {
		var i *models.Image
		db.DB.Joins("Commit").Joins("Installer").First(&i, id)
		for {
			i, err := updateImageStatus(i, headers)
			if err != nil {
				setErrorStatusOnImage(err, i)
			}
			if i.Installer.Status != models.ImageStatusBuilding {
				break
			}
			time.Sleep(1 * time.Minute)
		}
		if i.Installer.Status == models.ImageStatusSuccess {
			err = addUserInfo(image)
			if err != nil {
				// TODO: Temporary. Handle error better.
				log.Errorf("Kickstart file injection failed %s", err.Error())
			}
		}
	}(image.ID)

	w.WriteHeader(http.StatusOK)
	json.NewEncoder(w).Encode(&image)
}

// CreateRepoForImage creates a repo for a Image
func CreateRepoForImage(w http.ResponseWriter, r *http.Request) {
	image := getImage(w, r)

	go func(id uint) {
		var i *models.Image
		db.DB.Joins("Commit").Joins("Installer").First(&i, id)
		db.DB.First(&i.Commit, i.CommitID)
		createRepoForImage(i)
	}(image.ID)

	w.WriteHeader(http.StatusOK)
}

// Download the ISO, inject the kickstart with username and ssh key
// re upload the ISO
func addUserInfo(image *models.Image) error {
	// Absolute path for manipulating ISO's
	destPath := "/var/tmp/"

	downloadURL := image.Installer.ImageBuildISOURL
	sshKey := image.Installer.SSHKey
	username := image.Installer.Username
	// Files that will be used to modify the ISO and will be cleaned
	imageName := destPath + image.Name
	kickstart := destPath + "finalKickstart-" + username + ".ks"

	err := downloadISO(imageName, downloadURL)
	if err != nil {
		return fmt.Errorf("error downloading ISO file :: %s", err.Error())
	}

	err = addSSHKeyToKickstart(sshKey, username, kickstart)
	if err != nil {
		return fmt.Errorf("error adding ssh key to kickstart file :: %s", err.Error())
	}

	err = exeInjectionScript(kickstart, imageName, image.ID)
	if err != nil {
		return fmt.Errorf("error execuiting fleetkick script :: %s", err.Error())
	}

	err = uploadISO(image, imageName)
	if err != nil {
		return fmt.Errorf("error uploading ISO :: %s", err.Error())
	}

	err = cleanFiles(kickstart, imageName, image.ID)
	if err != nil {
		return fmt.Errorf("error cleaning files :: %s", err.Error())
	}

	return nil
}

// UnameSSH is the template struct for username and ssh key
type UnameSSH struct {
	Sshkey   string
	Username string
}

// Adds user provided ssh key to the kickstart file.
func addSSHKeyToKickstart(sshKey string, username string, kickstart string) error {
	cfg := config.Get()

	td := UnameSSH{sshKey, username}

	log.Infof("Opening file %s", cfg.TemplatesPath)
	t, err := template.ParseFiles(cfg.TemplatesPath + "templateKickstart.ks")
	if err != nil {
		return err
	}

	log.Infof("Creating file %s", kickstart)
	file, err := os.Create(kickstart)
	if err != nil {
		return err
	}

	log.Infof("Injecting username %s and key %s into template", username, sshKey)
	err = t.Execute(file, td)
	if err != nil {
		return err
	}
	file.Close()

	return nil
}

// Download created ISO into the file system.
func downloadISO(isoName string, url string) error {
	log.Infof("Creating iso %s", isoName)
	iso, err := os.Create(isoName)
	if err != nil {
		return err
	}
	defer iso.Close()

	log.Infof("Downloading ISO %s", url)
	res, err := http.Get(url)
	if err != nil {
		return err
	}
	defer res.Body.Close()

	_, err = io.Copy(iso, res.Body)
	if err != nil {
		return err
	}

	return nil
}

// Upload finished ISO to S3
func uploadISO(image *models.Image, imageName string) error {
	cfg := config.Get()
	var uploader files.Uploader
	uploader = &files.FileUploader{
		BaseDir: "./",
	}
	if cfg.BucketName != "" {
		uploader = files.NewS3Uploader()
	}

	uploadPath := fmt.Sprintf("%s/isos/%s.iso", image.Account, image.Name)
	url, err := uploader.UploadFile(imageName, uploadPath)

	if err != nil {
		return fmt.Errorf("error uploading the ISO :: %s :: %s", uploadPath, err.Error())
	}

	image.Installer.ImageBuildISOURL = url
	tx := db.DB.Save(&image.Installer)
	if tx.Error != nil {
		return tx.Error
	}
	return nil
}

// Remove edited kickstart after use.
func cleanFiles(kickstart string, isoName string, imageID uint) error {
	err := os.Remove(kickstart)
	if err != nil {
		return err
	}
	log.Info("Kickstart file " + kickstart + " removed!")

	err = os.Remove(isoName)
	if err != nil {
		return err
	}
	log.Info("ISO file " + isoName + " removed!")

	workDir := fmt.Sprintf("/var/tmp/workdir%d", imageID)
	err = os.RemoveAll(workDir)
	if err != nil {
		return err
	}
	log.Info("work dir file " + workDir + " removed!")

	return nil
}

//GetRepoForImage gets the repository for a Image
func GetRepoForImage(w http.ResponseWriter, r *http.Request) {
	if image := getImage(w, r); image != nil {
		repo, err := common.GetRepoByCommitID(image.CommitID)
		if err != nil {
			err := errors.NewNotFound(fmt.Sprintf("Commit repo wasn't found in the database: #%v", image.Commit.ID))
			w.WriteHeader(err.Status)
			json.NewEncoder(w).Encode(&err)
			return
		}
		json.NewEncoder(w).Encode(repo)
	}
}

//GetMetadataForImage gets the metadata from image-builder on /metadata endpoint
func GetMetadataForImage(w http.ResponseWriter, r *http.Request) {
	headers := common.GetOutgoingHeaders(r)
	if image := getImage(w, r); image != nil {
		meta, err := imagebuilder.ClientInstance.GetMetadata(image, headers)
		if err != nil {
			log.Fatal(err)
		}
		if image.Commit.OSTreeCommit != "" {
			tx := db.DB.Save(&image.Commit)
			if tx.Error != nil {
				panic(tx.Error)
			}
		}
		json.NewEncoder(w).Encode(meta)
	}
}

// CreateKickStartForImage creates a kickstart file for an existent image
func CreateKickStartForImage(w http.ResponseWriter, r *http.Request) {
	if image := getImage(w, r); image != nil {
		err := addUserInfo(image)
		if err != nil {
			// TODO: Temporary. Handle error better.
			log.Errorf("Kickstart file injection failed %s", err.Error())
			err := errors.NewInternalServerError()
			w.WriteHeader(err.Status)
			json.NewEncoder(w).Encode(&err)
			return
		}
	}
}

// Inject the custom kickstart into the iso via mkksiso.
func exeInjectionScript(kickstart string, image string, imageID uint) error {
	fleetBashScript := "/usr/local/bin/fleetkick.sh"
	workDir := fmt.Sprintf("/var/tmp/workdir%d", imageID)
	err := os.Mkdir(workDir, 0755)
	if err != nil {
		return err
	}

	cmd := exec.Command(fleetBashScript, kickstart, image, image, workDir)
	output, err := cmd.Output()
	if err != nil {
		return err
	}
	log.Infof("fleetkick output: %s\n", output)
	return nil
}

func GetReservedUsernames(w http.ResponseWriter, r *http.Request) {
	cmd := exec.Command("sed", "1d;/^#/d;s/\t.*//", "/usr/share/doc/setup/uidgid")
	output, err := cmd.Output()
	if err != nil {
		log.Errorf(err.Error())
		err := errors.NewInternalServerError()
		w.WriteHeader(err.Status)
		json.NewEncoder(w).Encode(&err)
		return
	}
	usernames := strings.Split(string(output[:]), "\n")
	json.NewEncoder(w).Encode(usernames)
}<|MERGE_RESOLUTION|>--- conflicted
+++ resolved
@@ -229,18 +229,14 @@
 		time.Sleep(1 * time.Minute)
 	}
 
-<<<<<<< HEAD
-	go imagebuilder.ClientInstance.GetMetadata(i, headers)
-=======
 	go func() {
-		i, err := imagebuilder.Client.GetMetadata(i, headers)
+		i, err := imagebuilder.ClientInstance.GetMetadata(i, headers)
 		if err != nil {
 			log.Error(err)
 		} else {
 			db.DB.Save(&i)
 		}
 	}()
->>>>>>> 37deabbf
 
 	repo := createRepoForImage(i)
 
