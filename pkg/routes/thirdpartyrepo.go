package routes

import (
	"context"
	"fmt"
	"net/http"
	"strconv"
	"time"

	"github.com/go-chi/chi"
	"github.com/redhatinsights/edge-api/config"
	"github.com/redhatinsights/edge-api/pkg/db"
	"github.com/redhatinsights/edge-api/pkg/dependencies"
	"github.com/redhatinsights/edge-api/pkg/errors"
	"github.com/redhatinsights/edge-api/pkg/models"
	"github.com/redhatinsights/edge-api/pkg/routes/common"
	"github.com/redhatinsights/edge-api/pkg/services"
	feature "github.com/redhatinsights/edge-api/unleash/features"
)

type tprepoTypeKey int

const tprepoKey tprepoTypeKey = iota

// MakeThirdPartyRepoRouter adds suport for operation on ThirdPartyRepo
func MakeThirdPartyRepoRouter(sub chi.Router) {
	sub.With(validateGetAllThirdPartyRepoFilterParams).With(common.Paginate).Get("/", GetAllThirdPartyRepo)
	sub.Post("/", CreateThirdPartyRepo)
	sub.Route("/{ID}", func(r chi.Router) {
		r.Use(ThirdPartyRepoCtx)
		r.Get("/", GetThirdPartyRepoByID)
		r.Put("/", UpdateThirdPartyRepo)
		r.Delete("/", DeleteThirdPartyRepoByID)
	})
}

var thirdPartyRepoFilters = common.ComposeFilters(
	common.ContainFilterHandler(&common.Filter{
		QueryParam: "name",
		DBField:    "third_party_repos.name",
	}),
	common.CreatedAtFilterHandler(&common.Filter{
		QueryParam: "created_at",
		DBField:    "third_party_repos.created_at",
	}),
	common.CreatedAtFilterHandler(&common.Filter{
		QueryParam: "updated_at",
		DBField:    "third_party_repos.updated_at",
	}),
	common.SortFilterHandler("third_party_repos", "created_at", "DESC"),
)

// A CreateTPRepoRequest model.
type CreateTPRepoRequest struct {
	Repo *models.ThirdPartyRepo
}

func getThirdPartyRepo(w http.ResponseWriter, r *http.Request) *models.ThirdPartyRepo {
	ctx := r.Context()
	ctxServices := dependencies.ServicesFromContext(ctx)
	tprepo, ok := ctx.Value(tprepoKey).(*models.ThirdPartyRepo)
	if !ok {
		respondWithAPIError(w, ctxServices.Log, errors.NewBadRequest("Failed getting custom repository from context"))
		return nil
	}
	return tprepo
}

// CreateThirdPartyRepo creates Third Party Repository
func CreateThirdPartyRepo(w http.ResponseWriter, r *http.Request) {
	ctxServices := dependencies.ServicesFromContext(r.Context())
	thirdPartyRepo, err := createRequest(w, r)
	if err != nil {
		// error handled by createRequest already
		return
	}
	ctxServices.Log.Info("Creating custom repository")

	account, orgID := readAccountOrOrgID(w, r, ctxServices.Log)
	if account == "" && orgID == "" {
		// logs and response handled by readAccountOrOrgID
		return
	}

	thirdPartyRepo, err = ctxServices.ThirdPartyRepoService.CreateThirdPartyRepo(thirdPartyRepo, account, orgID)
	if err != nil {
		var apiError errors.APIError
		switch err.(type) {
		case *services.ThirdPartyRepositoryNameIsEmpty, *services.ThirdPartyRepositoryURLIsEmpty, *services.ThirdPartyRepositoryAlreadyExists:
			apiError = errors.NewBadRequest(err.Error())
		default:
			apiError = errors.NewInternalServerError()
			apiError.SetTitle("failed creating custom repository")
		}
		respondWithAPIError(w, ctxServices.Log, apiError)
		return
	}
	w.WriteHeader(http.StatusOK)
	respondWithJSONBody(w, ctxServices.Log, &thirdPartyRepo)
}

// createRequest validates request to create ThirdPartyRepo.
func createRequest(w http.ResponseWriter, r *http.Request) (*models.ThirdPartyRepo, error) {
	ctxServices := dependencies.ServicesFromContext(r.Context())

	var tprepo *models.ThirdPartyRepo
	if err := readRequestJSONBody(w, r, ctxServices.Log, &tprepo); err != nil {
		return nil, err
	}

	if err := tprepo.ValidateRequest(); err != nil {
		ctxServices.Log.WithField("error", err.Error()).Info("custom repository validation error")
		respondWithAPIError(w, ctxServices.Log, errors.NewBadRequest(err.Error()))
		return nil, err
	}
	return tprepo, nil
}

// GetAllThirdPartyRepo return all the ThirdPartyRepo
func GetAllThirdPartyRepo(w http.ResponseWriter, r *http.Request) {
	ctxServices := dependencies.ServicesFromContext(r.Context())
	var tprepo []models.ThirdPartyRepo
	var count int64

	account, orgID := readAccountOrOrgID(w, r, ctxServices.Log)
	if account == "" && orgID == "" {
		// logs and response handled by readAccountOrOrgID
		return
	}
<<<<<<< HEAD
	imageID := r.URL.Query().Get("imageID")
=======
	ctx := db.AccountOrOrgTx(account, orgID, thirdPartyRepoFilters(r, db.DB), "").Model(&models.ThirdPartyRepo{})
>>>>>>> 632404b3

	ctx := thirdPartyRepoFilters(r, db.DB).Model(&models.ThirdPartyRepo{}).
		Where("account = ?", account)
	if imageID != "" {
		ctx.Preload("Images").Joins("left join images_repos on third_party_repo_id = id and image_id = ?", imageID).Order("image_id desc")
		fmt.Printf("\n Params: %v\n", imageID)
	}
	// Check to see if feature is enabled and not in ephemeral
	cfg := config.Get()
	if cfg.FeatureFlagsEnvironment != "ephemeral" && cfg.FeatureFlagsURL != "" {
		enabled := feature.CheckFeatureWithAccount(account, feature.FeatureCustomRepos)
		if !enabled {
			respondWithAPIError(w, ctxServices.Log, errors.NewFeatureNotAvailable("Feature not available"))
			return
		}
	}

	pagination := common.GetPagination(r)

	if result := ctx.Count(&count); result.Error != nil {
		ctxServices.Log.WithField("error", result.Error).Error("Error counting results")
		respondWithAPIError(w, ctxServices.Log, errors.NewInternalServerError())
		return
	}

	if result := ctx.Limit(pagination.Limit).Offset(pagination.Offset).Find(&tprepo); result.Error != nil {
		ctxServices.Log.WithField("error", result.Error).Error("Error returning results")
		respondWithAPIError(w, ctxServices.Log, errors.NewInternalServerError())
		return
	}

	respondWithJSONBody(w, ctxServices.Log, map[string]interface{}{"data": &tprepo, "count": count})
}

// ThirdPartyRepoCtx is a handler to Third Party Repository requests
func ThirdPartyRepoCtx(next http.Handler) http.Handler {
	return http.HandlerFunc(func(w http.ResponseWriter, r *http.Request) {
		ctxServices := dependencies.ServicesFromContext(r.Context())
		if ID := chi.URLParam(r, "ID"); ID != "" {
			_, err := strconv.Atoi(ID)
			ctxServices.Log = ctxServices.Log.WithField("thirdPartyRepoID", ID)
			ctxServices.Log.Debug("Retrieving custom repository")
			if err != nil {
				ctxServices.Log.Debug("ID is not an integer")
				respondWithAPIError(w, ctxServices.Log, errors.NewBadRequest(err.Error()))
				return
			}

			tprepo, err := ctxServices.ThirdPartyRepoService.GetThirdPartyRepoByID(ID)
			if err != nil {
				var responseErr errors.APIError
				switch err.(type) {
				case *services.ThirdPartyRepositoryNotFound:
					responseErr = errors.NewNotFound(err.Error())
				default:
					responseErr = errors.NewInternalServerError()
					responseErr.SetTitle("failed getting custom repository")
				}
				respondWithAPIError(w, ctxServices.Log, responseErr)
				return
			}
			account, orgID := readAccountOrOrgID(w, r, ctxServices.Log)
			if account == "" && orgID == "" {
				// logs and response handled by readAccountOrOrgID
				return
			}
			ctx := context.WithValue(r.Context(), tprepoKey, tprepo)
			next.ServeHTTP(w, r.WithContext(ctx))
		} else {
			ctxServices.Log.Debug("custom repository ID was not passed to the request or it was empty")
			respondWithAPIError(w, ctxServices.Log, errors.NewBadRequest("Custom repository ID is required"))
			return
		}
	})
}

// GetThirdPartyRepoByID gets the Third Party repository by ID from the database
func GetThirdPartyRepoByID(w http.ResponseWriter, r *http.Request) {
	if tprepo := getThirdPartyRepo(w, r); tprepo != nil {
		ctxServices := dependencies.ServicesFromContext(r.Context())
		respondWithJSONBody(w, ctxServices.Log, tprepo)
	}
}

// UpdateThirdPartyRepo updates the existing third party repository
func UpdateThirdPartyRepo(w http.ResponseWriter, r *http.Request) {
	oldtprepo := getThirdPartyRepo(w, r)
	if oldtprepo == nil {
		// error is handled by getThirdPartyRepo
		return
	}
	ctxServices := dependencies.ServicesFromContext(r.Context())
	tprepo, err := createRequest(w, r)
	if err != nil {
		// error handled by createRequest already
		return
	}
	err = ctxServices.ThirdPartyRepoService.UpdateThirdPartyRepo(tprepo, oldtprepo.Account, oldtprepo.OrgID, fmt.Sprint(oldtprepo.ID))
	if err != nil {
		var apiError errors.APIError
		switch err.(type) {
		case *services.ThirdPartyRepositoryAlreadyExists, *services.ThirdPartyRepositoryImagesExists:
			apiError = errors.NewBadRequest(err.Error())
		case *services.ThirdPartyRepositoryNotFound:
			apiError = errors.NewNotFound(err.Error())
		default:
			apiError = errors.NewInternalServerError()
			apiError.SetTitle("failed to update custom repository")
		}
		respondWithAPIError(w, ctxServices.Log, apiError)
		return
	}

	repoDetails, err := ctxServices.ThirdPartyRepoService.GetThirdPartyRepoByID(fmt.Sprint(oldtprepo.ID))
	if err != nil {
		ctxServices.Log.WithField("error", err.Error()).Error("Error getting custom repository")
		respondWithAPIError(w, ctxServices.Log, errors.NewInternalServerError())
		return
	}
	w.WriteHeader(http.StatusOK)
	respondWithJSONBody(w, ctxServices.Log, repoDetails)
}

// DeleteThirdPartyRepoByID deletes the third party repository using ID
func DeleteThirdPartyRepoByID(w http.ResponseWriter, r *http.Request) {
	tprepo := getThirdPartyRepo(w, r)
	if tprepo == nil {
		// error response handled by getThirdPartyRepo
		return
	}
	ctxServices := dependencies.ServicesFromContext(r.Context())
	tprepo, err := ctxServices.ThirdPartyRepoService.DeleteThirdPartyRepoByID(fmt.Sprint(tprepo.ID))
	if err != nil {
		var responseErr errors.APIError
		switch err.(type) {
		case *services.ThirdPartyRepositoryNotFound:
			responseErr = errors.NewNotFound(err.Error())
		case *services.ThirdPartyRepositoryImagesExists:
			responseErr = errors.NewBadRequest(err.Error())
		default:
			responseErr = errors.NewInternalServerError()
			responseErr.SetTitle("failed to delete custom repository")
		}
		ctxServices.Log.WithField("error", err.Error()).Error("Error when deleting custom repository")
		respondWithAPIError(w, ctxServices.Log, responseErr)
		return
	}
	respondWithJSONBody(w, ctxServices.Log, tprepo)
}

func validateGetAllThirdPartyRepoFilterParams(next http.Handler) http.Handler {
	return http.HandlerFunc(func(w http.ResponseWriter, r *http.Request) {
		ctxServices := dependencies.ServicesFromContext(r.Context())
		var errs []validationError
		if val := r.URL.Query().Get("created_at"); val != "" {
			if _, err := time.Parse(common.LayoutISO, val); err != nil {
				errs = append(errs, validationError{Key: "created_at", Reason: err.Error()})
			}
		}
		if val := r.URL.Query().Get("sort_by"); val != "" {
			name := val
			if string(val[0]) == "-" {
				name = val[1:]
			}
			if name != "name" && name != "created_at" && name != "updated_at" {
				errs = append(errs, validationError{Key: "sort_by", Reason: fmt.Sprintf("%s is not a valid sort_by. Sort-by must be name or created_at or updated_at", name)})
			}
		}

		if len(errs) == 0 {
			next.ServeHTTP(w, r)
			return
		}
		w.WriteHeader(http.StatusBadRequest)
		respondWithJSONBody(w, ctxServices.Log, &errs)
	})
}<|MERGE_RESOLUTION|>--- conflicted
+++ resolved
@@ -122,19 +122,15 @@
 	var tprepo []models.ThirdPartyRepo
 	var count int64
 
+	imageID := r.URL.Query().Get("imageID")
 	account, orgID := readAccountOrOrgID(w, r, ctxServices.Log)
 	if account == "" && orgID == "" {
 		// logs and response handled by readAccountOrOrgID
 		return
 	}
-<<<<<<< HEAD
-	imageID := r.URL.Query().Get("imageID")
-=======
+
 	ctx := db.AccountOrOrgTx(account, orgID, thirdPartyRepoFilters(r, db.DB), "").Model(&models.ThirdPartyRepo{})
->>>>>>> 632404b3
-
-	ctx := thirdPartyRepoFilters(r, db.DB).Model(&models.ThirdPartyRepo{}).
-		Where("account = ?", account)
+
 	if imageID != "" {
 		ctx.Preload("Images").Joins("left join images_repos on third_party_repo_id = id and image_id = ?", imageID).Order("image_id desc")
 		fmt.Printf("\n Params: %v\n", imageID)
