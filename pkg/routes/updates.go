package routes

import (
	"context"
	"encoding/json"
	"fmt"
	"io"
	"net/http"
	"strconv"

	"github.com/go-chi/chi"
	"github.com/redhatinsights/edge-api/pkg/clients/inventory"
	"github.com/redhatinsights/edge-api/pkg/db"
	"github.com/redhatinsights/edge-api/pkg/dependencies"
	"github.com/redhatinsights/edge-api/pkg/errors"
	"github.com/redhatinsights/edge-api/pkg/models"
	"github.com/redhatinsights/edge-api/pkg/routes/common"

	log "github.com/sirupsen/logrus"
)

// MakeUpdatesRouter adds support for operations on update
func MakeUpdatesRouter(sub chi.Router) {
	sub.With(common.Paginate).Get("/", GetUpdates)
	sub.Post("/", AddUpdate)
	sub.Post("/validate", PostValidateUpdate)
	sub.Route("/{updateID}", func(r chi.Router) {
		r.Use(UpdateCtx)
		r.Get("/", GetUpdateByID)
		r.Get("/update-playbook.yml", GetUpdatePlaybook)
		r.Get("/notify", SendNotificationForDevice) //TMP ROUTE TO SEND THE NOTIFICATION
	})
	// TODO: This is for backwards compatibility with the previous route
	// Once the frontend starts querying the device
	sub.Route("/device/", MakeDevicesRouter)
}

type updateContextKey int

// UpdateContextKey is the key to Update Context handler
const UpdateContextKey updateContextKey = iota

// UpdateCtx is a handler for Update requests
func UpdateCtx(next http.Handler) http.Handler {
	return http.HandlerFunc(func(w http.ResponseWriter, r *http.Request) {
		services := dependencies.ServicesFromContext(r.Context())
		var update models.UpdateTransaction
		account, err := common.GetAccount(r)
		if err != nil {
			services.Log.WithFields(log.Fields{
				"error":   err.Error(),
				"account": account,
			}).Error("Error retrieving account")
			err := errors.NewBadRequest(err.Error())
			w.WriteHeader(err.GetStatus())
			if err := json.NewEncoder(w).Encode(&err); err != nil {
				services.Log.WithField("error", err.Error()).Error("Error while trying to encode")
			}
			return
		}
		updateID := chi.URLParam(r, "updateID")
		services.Log = services.Log.WithField("updateID", updateID)
		if updateID == "" {
			err := errors.NewBadRequest("UpdateTransactionID can't be empty")
			w.WriteHeader(err.GetStatus())
			if err := json.NewEncoder(w).Encode(&err); err != nil {
				services.Log.WithField("error", err.Error()).Error("Error while trying to encode")
			}
			return
		}
		id, err := strconv.Atoi(updateID)
		if err != nil {
			err := errors.NewBadRequest(err.Error())
			w.WriteHeader(err.GetStatus())
			if err := json.NewEncoder(w).Encode(&err); err != nil {
				services.Log.WithField("error", err.Error()).Error("Error while trying to encode")
			}
			return
		}
		result := db.DB.Preload("DispatchRecords").Preload("Devices").Where("update_transactions.account = ?", account).Joins("Commit").Joins("Repo").Find(&update, id)
		if result.Error != nil {
			services.Log.WithFields(log.Fields{
				"error": result.Error.Error(),
			}).Error("Error retrieving update")
			err := errors.NewInternalServerError()
			w.WriteHeader(err.GetStatus())
			if err := json.NewEncoder(w).Encode(&err); err != nil {
				services.Log.WithField("error", err.Error()).Error("Error while trying to encode")
			}
			return
		}
		ctx := context.WithValue(r.Context(), UpdateContextKey, &update)
		next.ServeHTTP(w, r.WithContext(ctx))
	})
}

// GetUpdatePlaybook returns the playbook for a update transaction
func GetUpdatePlaybook(w http.ResponseWriter, r *http.Request) {
	update := getUpdate(w, r)
	if update == nil {
		// Error set by UpdateCtx already
		return
	}
	services := dependencies.ServicesFromContext(r.Context())
	playbook, err := services.UpdateService.GetUpdatePlaybook(update)
	if err != nil {
		services.Log.WithField("error", err.Error()).Error("Error getting update playbook")
		err := errors.NewInternalServerError()
		w.WriteHeader(err.GetStatus())
		if err := json.NewEncoder(w).Encode(&err); err != nil {
			services.Log.WithField("error", err.Error()).Error("Error while trying to encode")
		}
		return
	}
	defer playbook.Close()
	_, err = io.Copy(w, playbook)
	if err != nil {
		services.Log.WithField("error", err.Error()).Error("Error reading the update playbook")
		err := errors.NewInternalServerError()
		w.WriteHeader(err.GetStatus())
		if err := json.NewEncoder(w).Encode(&err); err != nil {
			services.Log.WithField("error", err.Error()).Error("Error while trying to encode")
		}
		return
	}
}

// GetUpdates returns the updates for the device
func GetUpdates(w http.ResponseWriter, r *http.Request) {
	services := dependencies.ServicesFromContext(r.Context())
	var updates []models.UpdateTransaction
	account, err := common.GetAccount(r)
	if err != nil {
		services.Log.WithFields(log.Fields{
			"error":   err.Error(),
			"account": account,
		}).Error("Error retrieving account")
		err := errors.NewBadRequest(err.Error())
		w.WriteHeader(err.GetStatus())
		if err := json.NewEncoder(w).Encode(&err); err != nil {
			services.Log.WithField("error", err.Error()).Error("Error while trying to encode")
		}
		return
	}
	// FIXME - need to sort out how to get this query to be against commit.account
	result := db.DB.Preload("DispatchRecords").Preload("Devices").Where("update_transactions.account = ?", account).Joins("Commit").Joins("Repo").Find(&updates)
	if result.Error != nil {
		services.Log.WithFields(log.Fields{
			"error": result.Error.Error(),
		}).Error("Error retrieving updates")
		err := errors.NewBadRequest(err.Error())
		w.WriteHeader(err.GetStatus())
		if err := json.NewEncoder(w).Encode(&err); err != nil {
			services.Log.WithField("error", err.Error()).Error("Error while trying to encode")
		}
		return
	}

	if err := json.NewEncoder(w).Encode(&updates); err != nil {
		services.Log.WithField("error", updates).Error("Error while trying to encode")
	}
}

//DevicesUpdate contains the update structure for the device
type DevicesUpdate struct {
	CommitID    uint     `json:"CommitID,omitempty"`
	DevicesUUID []string `json:"DevicesUUID"`
	// TODO: Implement updates by tag
	// Tag        string `json:"Tag"`
}

func updateFromHTTP(w http.ResponseWriter, r *http.Request) (*[]models.UpdateTransaction, error) {
	services := dependencies.ServicesFromContext(r.Context())
	services.Log.Info("Update is being created")

	account, err := common.GetAccount(r)
	if err != nil {
		services.Log.WithFields(log.Fields{
			"error":   err.Error(),
			"account": account,
		}).Error("Error retrieving account")
		err := errors.NewBadRequest(err.Error())
		w.WriteHeader(err.GetStatus())
		if err := json.NewEncoder(w).Encode(&err); err != nil {
			services.Log.WithField("error", err.Error()).Error("Error while trying to encode")
		}
		return nil, err
	}

	var devicesUpdate DevicesUpdate
	err = json.NewDecoder(r.Body).Decode(&devicesUpdate)
	if err != nil {
		err := errors.NewBadRequest("Invalid JSON")
		w.WriteHeader(err.GetStatus())
		return nil, err
	}
	services.Log.WithField("updateJSON", devicesUpdate).Debug("Update JSON received")

<<<<<<< HEAD
=======
	if devicesUpdate.CommitID == 0 {
		err := errors.NewBadRequest("Must provide a CommitID")
		w.WriteHeader(err.GetStatus())
		return nil, err
	}
	//validate if commit is valid before continue process
	commit, err := services.CommitService.GetCommitByID(devicesUpdate.CommitID)
	services.Log.WithField("commit", commit.ID).Debug("Commit retrieved from this update")

	if err != nil {
		services.Log.WithFields(log.Fields{
			"error":    err.Error(),
			"commitID": devicesUpdate.CommitID,
		}).Error("No commit found for Commit ID")
		err := errors.NewNotFound(err.Error())
		err.SetTitle(fmt.Sprintf("No commit found for CommitID %d", devicesUpdate.CommitID))
		w.WriteHeader(err.GetStatus())
		return nil, err
	}

>>>>>>> 0671d80c
	// TODO: Implement update by tag - Add validation per tag
	if devicesUpdate.DevicesUUID == nil {
		err := errors.NewBadRequest("DeviceUUID required.")
		w.WriteHeader(err.GetStatus())
		return nil, err
	}
	if devicesUpdate.CommitID == 0 {
		for _, UUID := range devicesUpdate.DevicesUUID {
			devicesUpdate.CommitID, err = services.DeviceService.GetUpdateCommitFromDevice(account, UUID)
			if err != nil {
				return nil, err
			}
		}
	}

	client := inventory.InitClient(r.Context(), log.NewEntry(log.StandardLogger()))
	var inv inventory.Response
	var ii []inventory.Response
	if len(devicesUpdate.DevicesUUID) > 0 {
		for _, UUID := range devicesUpdate.DevicesUUID {
			inv, err = client.ReturnDevicesByID(UUID)
			if inv.Count >= 0 {
				ii = append(ii, inv)
			}
			if err != nil {
				err := errors.NewNotFound(fmt.Sprintf("No devices found for UUID %s", UUID))
				w.WriteHeader(err.GetStatus())
				return nil, err
			}
		}
	}

	services.Log.WithField("inventoryDevice", inv).Debug("Device retrieved from inventory")
	var updates []models.UpdateTransaction
	for _, inventory := range ii {
		// Create the models.UpdateTransaction
		update := models.UpdateTransaction{
			Account:  account,
			CommitID: devicesUpdate.CommitID,
			Status:   models.UpdateStatusCreated,
			// TODO: Implement update by tag
			// Tag:      updateJSON.Tag,
		}

		// Get the models.Commit from the Commit ID passed in via JSON
		update.Commit = commit

		notify, errNotify := services.UpdateService.SendDeviceNotification(&update)
		if errNotify != nil {
			services.Log.WithField("message", errNotify.Error()).Error("Error to send notification")
			services.Log.WithField("message", notify).Error("Notify Error")

		}
		update.DispatchRecords = []models.DispatchRecord{}

		//  Removing commit dependency to avoid overwriting the repo
		var repo *models.Repo
		services.Log.WithField("updateID", update.ID).Debug("Ceating new repo for update transaction")
		repo = &models.Repo{
			Status: models.RepoStatusBuilding,
		}
		result := db.DB.Create(&repo)
		if result.Error != nil {
			services.Log.WithField("error", result.Error.Error()).Debug("Result error")
			err := errors.NewBadRequest(result.Error.Error())
			w.WriteHeader(err.GetStatus())
			if err := json.NewEncoder(w).Encode(&err); err != nil {
				services.Log.WithField("error", result.Error.Error()).Error("Error while trying to encode")
			}
		}
		update.Repo = repo
		services.Log.WithFields(log.Fields{
			"repoURL": repo.URL,
			"repoID":  repo.ID,
		}).Debug("Getting repo info")

		devices := update.Devices
		oldCommits := update.OldCommits

		for _, device := range inventory.Result {
			//  Check for the existence of a Repo that already has this commit and don't duplicate
			var updateDevice *models.Device
			updateDevice, err = services.DeviceService.GetDeviceByUUID(device.ID)
			if err != nil {
				if !(err.Error() == "Device was not found") {
					services.Log.WithField("error", err.Error()).Error("Device was not found in our database")
					err := errors.NewBadRequest(err.Error())
					w.WriteHeader(err.GetStatus())
					if err := json.NewEncoder(w).Encode(&err); err != nil {
						services.Log.WithField("error", err.Error()).Error("Error while trying to encode")
					}
					return nil, err
				}
				services.Log.WithFields(log.Fields{
					"error":      err.Error(),
					"deviceUUID": device.ID,
				}).Info("Creating a new device on the database")
				updateDevice = &models.Device{
					UUID:    device.ID,
					Account: account,
				}
				if result := db.DB.Create(&updateDevice); result.Error != nil {
					return nil, result.Error
				}
			}
			updateDevice.RHCClientID = device.Ostree.RHCClientID
			updateDevice.AvailableHash = update.Commit.OSTreeCommit
			// update the device account if undefined
			if updateDevice.Account == "" {
				updateDevice.Account = account
			}
			result := db.DB.Save(&updateDevice)
			if result.Error != nil {
				return nil, result.Error
			}

			services.Log.WithFields(log.Fields{
				"updateDevice": updateDevice,
			}).Debug("Saved updated device")

			devices = append(devices, *updateDevice)
			update.Devices = devices

			for _, deployment := range device.Ostree.RpmOstreeDeployments {
				services.Log.WithFields(log.Fields{
					"ostreeDeployment": deployment,
				}).Debug("Got ostree deployment for device")
				if deployment.Booted {
					services.Log.WithFields(log.Fields{
						"booted": deployment.Booted,
					}).Debug("device has been booted")
					var oldCommit models.Commit
					result := db.DB.Where("os_tree_commit = ?", deployment.Checksum).First(&oldCommit)
					if result.Error != nil {
						if result.Error.Error() != "record not found" {
							services.Log.WithField("error", err.Error()).Error("Error returning old commit for this ostree checksum")
							err := errors.NewBadRequest(err.Error())
							w.WriteHeader(err.GetStatus())
							if err := json.NewEncoder(w).Encode(&err); err != nil {
								services.Log.WithField("error", err.Error()).Error("Error encoding error")
							}
							return nil, err
						}
					}
					if result.RowsAffected == 0 {
						services.Log.Debug("No old commits found")
					} else {
						oldCommits = append(oldCommits, oldCommit)
					}
				}
			}

			update.OldCommits = oldCommits
			if err := db.DB.Save(&update).Error; err != nil {
				err := errors.NewBadRequest(err.Error())
				w.WriteHeader(err.GetStatus())
				if err := json.NewEncoder(w).Encode(&err); err != nil {
					services.Log.WithField("error", err.Error()).Error("Error encoding error")
				}
				return nil, err
			}
		}
		updates = append(updates, update)
		services.Log.WithField("updateID", update.ID).Info("Update has been created")

	}
	return &updates, nil
}

// AddUpdate updates a device
func AddUpdate(w http.ResponseWriter, r *http.Request) {
	services := dependencies.ServicesFromContext(r.Context())
	services.Log.Info("Starting update")
	updates, err := updateFromHTTP(w, r)
	if err != nil {
		services.Log.WithFields(log.Fields{
			"error": err.Error(),
		}).Error("Error building update from request")
		err := errors.NewBadRequest(err.Error())
		w.WriteHeader(err.GetStatus())
		return
	}
	var upd []models.UpdateTransaction

	for _, update := range *updates {
		update.Account, err = common.GetAccount(r)
		if err != nil {
			services.Log.WithFields(log.Fields{
				"error": err.Error(),
			}).Error("Error retrieving account")
			err := errors.NewBadRequest(err.Error())
			w.WriteHeader(err.GetStatus())
			return
		}
		upd = append(upd, update)
		services.Log.WithField("updateID", update.ID).Info("Starting asynchronous update process")
		go services.UpdateService.CreateUpdate(update.ID)
	}
	result := db.DB.Save(upd)
	if result.Error != nil {
		services.Log.WithFields(log.Fields{
			"error": err.Error(),
		}).Error("Error saving update")
		err := errors.NewInternalServerError()
		w.WriteHeader(err.GetStatus())
		return
	}
	w.WriteHeader(http.StatusOK)
	if err := json.NewEncoder(w).Encode(updates); err != nil {
		services.Log.WithField("error", updates).Error("Error while trying to encode")
	}

}

// GetUpdateByID obtains an update from the database for an account
func GetUpdateByID(w http.ResponseWriter, r *http.Request) {
	update := getUpdate(w, r)
	if update == nil {
		// Error set by UpdateCtx already
		return
	}
	if err := json.NewEncoder(w).Encode(update); err != nil {
		services := dependencies.ServicesFromContext(r.Context())
		services.Log.WithField("error", update).Error("Error while trying to encode")
	}
}

func getUpdate(w http.ResponseWriter, r *http.Request) *models.UpdateTransaction {
	ctx := r.Context()
	update, ok := ctx.Value(UpdateContextKey).(*models.UpdateTransaction)
	if !ok {
		// Error set by UpdateCtx already
		return nil
	}
	return update
}

//SendNotificationForDevice TMP route to validate
func SendNotificationForDevice(w http.ResponseWriter, r *http.Request) {
	if update := getUpdate(w, r); update != nil {
		services := dependencies.ServicesFromContext(r.Context())
		notify, err := services.UpdateService.SendDeviceNotification(update)
		if err != nil {
			services.Log.WithField("error", err.Error()).Error("Failed to retry to send notification")
			err := errors.NewInternalServerError()
			err.SetTitle("Failed creating image")
			w.WriteHeader(err.GetStatus())
			if err := json.NewEncoder(w).Encode(&err); err != nil {
				services.Log.WithField("error", err.Error()).Error("Error while trying to encode")
			}
			return
		}
		services.Log.WithField("StatusOK", http.StatusOK).Info("Writting Header")
		w.WriteHeader(http.StatusOK)
		if err := json.NewEncoder(w).Encode(notify); err != nil {
			services.Log.WithField("error", notify).Error("Error while trying to encode")
		}
	}
}

// ValidateUpdateResponse indicates whether or not the image can be updated
type ValidateUpdateResponse struct {
	UpdateValid bool `json:"UpdateValid"`
}

// PostValidateUpdate validate that images can be updated
func PostValidateUpdate(w http.ResponseWriter, r *http.Request) {
	services := dependencies.ServicesFromContext(r.Context())
	account, err := common.GetAccount(r)
	if err != nil {
		services.Log.WithFields(log.Fields{
			"error":   err.Error(),
			"account": account,
		}).Error("Error retrieving account")
		respondWithAPIError(w, services.Log, errors.NewBadRequest(err.Error()))
		return
	}

	var images []models.Image
	if err := readRequestJSONBody(w, r, services.Log, &images); err != nil {
		return
	}

	if len(images) == 0 {
		respondWithAPIError(w, services.Log, errors.NewBadRequest("It's expected at least one image"))
		return
	}

	ids := make([]uint, 0, len(images))
	for i := 0; i < len(images); i++ {
		ids = append(ids, images[i].ID)
	}

	valid, err := services.UpdateService.ValidateUpdateSelection(account, ids)

	if err != nil {
		services.Log.WithFields(log.Fields{
			"error": err.Error(),
		}).Error("Error validating the images selection")
		respondWithAPIError(w, services.Log, errors.NewBadRequest(err.Error()))
		return
	}

	w.WriteHeader(http.StatusOK)
	respondWithJSONBody(w, services.Log, &ValidateUpdateResponse{UpdateValid: valid})
}<|MERGE_RESOLUTION|>--- conflicted
+++ resolved
@@ -196,12 +196,19 @@
 	}
 	services.Log.WithField("updateJSON", devicesUpdate).Debug("Update JSON received")
 
-<<<<<<< HEAD
-=======
+	// TODO: Implement update by tag - Add validation per tag
+	if devicesUpdate.DevicesUUID == nil {
+		err := errors.NewBadRequest("DeviceUUID required.")
+		w.WriteHeader(err.GetStatus())
+		return nil, err
+	}
 	if devicesUpdate.CommitID == 0 {
-		err := errors.NewBadRequest("Must provide a CommitID")
-		w.WriteHeader(err.GetStatus())
-		return nil, err
+		for _, UUID := range devicesUpdate.DevicesUUID {
+			devicesUpdate.CommitID, err = services.DeviceService.GetUpdateCommitFromDevice(account, UUID)
+			if err != nil {
+				return nil, err
+			}
+		}
 	}
 	//validate if commit is valid before continue process
 	commit, err := services.CommitService.GetCommitByID(devicesUpdate.CommitID)
@@ -216,22 +223,6 @@
 		err.SetTitle(fmt.Sprintf("No commit found for CommitID %d", devicesUpdate.CommitID))
 		w.WriteHeader(err.GetStatus())
 		return nil, err
-	}
-
->>>>>>> 0671d80c
-	// TODO: Implement update by tag - Add validation per tag
-	if devicesUpdate.DevicesUUID == nil {
-		err := errors.NewBadRequest("DeviceUUID required.")
-		w.WriteHeader(err.GetStatus())
-		return nil, err
-	}
-	if devicesUpdate.CommitID == 0 {
-		for _, UUID := range devicesUpdate.DevicesUUID {
-			devicesUpdate.CommitID, err = services.DeviceService.GetUpdateCommitFromDevice(account, UUID)
-			if err != nil {
-				return nil, err
-			}
-		}
 	}
 
 	client := inventory.InitClient(r.Context(), log.NewEntry(log.StandardLogger()))
