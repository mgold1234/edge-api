--- conflicted
+++ resolved
@@ -1,7 +1,6 @@
 package commits
 
 import (
-<<<<<<< HEAD
 	"context"
 	"encoding/json"
 	"net/http"
@@ -12,9 +11,10 @@
 
 	"github.com/redhatinsights/edge-api/config"
 	"github.com/redhatinsights/edge-api/pkg/db"
+	"github.com/redhatinsights/edge-api/pkg/models"
 )
 
-var cmt Commit
+var cmt models.Commit
 
 func TestMain(m *testing.M) {
 	setUp()
@@ -42,12 +42,6 @@
 type bodyResponse struct {
 	Account string `json:"Account"`
 }
-=======
-	"testing"
-
-	"github.com/redhatinsights/edge-api/pkg/models"
-)
->>>>>>> db62fe74
 
 func TestPatch(t *testing.T) {
 	commitOne := &models.Commit{
@@ -65,7 +59,7 @@
 }
 
 func TestGetAllEmpty(t *testing.T) {
-	err := db.DB.AutoMigrate(Commit{})
+	err := db.DB.AutoMigrate(&models.Commit{})
 	if err != nil {
 		panic(err)
 	}
@@ -85,7 +79,7 @@
 }
 
 func TestGetAll(t *testing.T) {
-	err := db.DB.AutoMigrate(Commit{})
+	err := db.DB.AutoMigrate(models.Commit{})
 	if err != nil {
 		panic(err)
 	}
@@ -104,7 +98,7 @@
 }
 
 func TestGetById(t *testing.T) {
-	err := db.DB.AutoMigrate(Commit{})
+	err := db.DB.AutoMigrate(models.Commit{})
 	if err != nil {
 		panic(err)
 	}
@@ -132,7 +126,7 @@
 	config.Get().Debug = true
 
 	db.InitDB()
-	err := db.DB.AutoMigrate(Commit{})
+	err := db.DB.AutoMigrate(models.Commit{})
 	if err != nil {
 		panic(err)
 	}
@@ -154,7 +148,7 @@
 }
 
 func TestGetCommit(t *testing.T) {
-	err := db.DB.AutoMigrate(Commit{})
+	err := db.DB.AutoMigrate(models.Commit{})
 	if err != nil {
 		panic(err)
 	}
@@ -177,7 +171,7 @@
 }
 
 func TestServeRepo(t *testing.T) {
-	err := db.DB.AutoMigrate(Commit{})
+	err := db.DB.AutoMigrate(models.Commit{})
 	if err != nil {
 		panic(err)
 	}
