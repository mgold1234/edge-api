// Package config sets up the application configuration from env, file, etc.
// FIXME: golangci-lint
// nolint:errcheck,gocritic,gosimple,govet,revive
package config

import (
	"encoding/json"
	"fmt"
	"net/url"
	"os"
	"reflect"
	"strings"
	"sync"

	clowder "github.com/redhatinsights/app-common-go/pkg/api/v1"
	log "github.com/sirupsen/logrus"
	"github.com/spf13/viper"
)

// EdgeConfig represents the runtime configuration
type EdgeConfig struct {
	Hostname                   string                    `json:"hostname,omitempty"`
	Auth                       bool                      `json:"auth,omitempty"`
	WebPort                    int                       `json:"web_port,omitempty"`
	MetricsPort                int                       `json:"metrics_port,omitempty"`
	MetricsBaseURL             string                    `json:"metrics_api_base_url,omitempty"`
	Logging                    *loggingConfig            `json:"logging,omitempty"`
	LogLevel                   string                    `json:"log_level,omitempty"`
	Debug                      bool                      `json:"debug,omitempty"`
	Database                   *dbConfig                 `json:"database,omitempty"`
	BucketName                 string                    `json:"bucket_name,omitempty"`
	BucketRegion               string                    `json:"bucket_region,omitempty"`
	AccessKey                  string                    `json:"-"`
	SecretKey                  string                    `json:"-"`
	RepoTempPath               string                    `json:"repo_temp_path,omitempty"`
	OpenAPIFilePath            string                    `json:"openapi_file_path,omitempty"`
	ImageBuilderConfig         *imageBuilderConfig       `json:"image_builder,omitempty"`
	InventoryConfig            *inventoryConfig          `json:"inventory,omitempty"`
	PlaybookDispatcherConfig   *playbookDispatcherConfig `json:"playbook_dispatcher,omitempty"`
	TemplatesPath              string                    `json:"templates_path,omitempty"`
	EdgeAPIBaseURL             string                    `json:"edge_api_base_url,omitempty"`
	EdgeCertAPIBaseURL         string                    `json:"edge_cert_api_base_url,omitempty"`
	EdgeAPIServiceHost         string                    `json:"edge_api_service_host,omitempty"`
	EdgeAPIServicePort         int                       `json:"edge_api_service_port,omitempty"`
	UploadWorkers              int                       `json:"upload_workers,omitempty"`
	KafkaConfig                *clowder.KafkaConfig      `json:"kafka,omitempty"`
	KafkaBrokers               []clowder.BrokerConfig    `json:"kafka_brokers,omitempty"`
	KafkaBroker                *clowder.BrokerConfig     `json:"kafka_broker,omitempty"`
	KafkaBrokerCaCertPath      string                    `json:"kafka_broker_ca_cert_path,omitempty"`
	KafkaRequestRequiredAcks   int                       `json:"kafka_request_required_acks,omitempty"`
	KafkaMessageSendMaxRetries int                       `json:"kafka_message_send_max_retries,omitempty"`
	KafkaRetryBackoffMs        int                       `json:"kafka_retry_backoff_ms,omitempty"`
	KafkaTopics                map[string]string         `json:"kafka_topics,omitempty"`
	FDO                        *fdoConfig                `json:"fdo,omitempty"`
	Local                      bool                      `json:"local,omitempty"`
	Dev                        bool                      `json:"dev,omitempty"`
	UnleashURL                 string                    `json:"unleash_url,omitempty"`
	UnleashSecretName          string                    `json:"unleash_secret_name,omitempty"`
	FeatureFlagsEnvironment    string                    `json:"featureflags_environment,omitempty"`
	FeatureFlagsURL            string                    `json:"featureflags_url,omitempty"`
	FeatureFlagsAPIToken       string                    `json:"featureflags_api_token,omitempty"`
	FeatureFlagsService        string                    `json:"featureflags_service,omitempty"`
	FeatureFlagsBearerToken    string                    `json:"featureflags_bearer_token,omitempty"`
	TenantTranslatorHost       string                    `json:"tenant_translator_host,omitempty"`
	TenantTranslatorPort       string                    `json:"tenant_translator_port,omitempty"`
	TenantTranslatorURL        string                    `json:"tenant_translator_url,omitempty"`
	ImageBuilderOrgID          string                    `json:"image_builder_org_id,omitempty"`
<<<<<<< HEAD
	GpgVerify                  string                    `json:"gpg_verify,omitempty"`
=======
>>>>>>> 9fe3e324
	GlitchtipDsn               string                    `json:"glitchtip_dsn,omitempty"`
}

type dbConfig struct {
	Type     string `json:"type,omitempty"`
	User     string `json:"user,omitempty"`
	Password string `json:"-"`
	Hostname string `json:"hostname,omitempty"`
	Port     uint   `json:"port,omitempty"`
	Name     string `json:"name,omitempty"`
}

type fdoConfig struct {
	URL                 string `json:"url,omitempty"`
	APIVersion          string `json:"api_version,omitempty"`
	AuthorizationBearer string `json:"-"`
}

type imageBuilderConfig struct {
	URL string `json:"url,omitempty"`
}

type inventoryConfig struct {
	URL string `json:"url,omitempty"`
}

type playbookDispatcherConfig struct {
	URL    string `json:"url,omitempty"`
	PSK    string `json:"-"`
	Status string `json:"status,omitempty"`
}

// loggingConfig
type loggingConfig struct {
	AccessKeyID     string `json:"-"`
	SecretAccessKey string `json:"-"`
	LogGroup        string `json:"log_group,omitempty"`
	Region          string `json:"region,omitempty"`
}

var Config *EdgeConfig

// DevConfigFile is a wrapper for local dev kafka edgeConfig
type DevConfigFile struct {
	Kafka clowder.KafkaConfig
}

// CreateEdgeAPIConfig create a new configuration for Edge API
func CreateEdgeAPIConfig() (*EdgeConfig, error) {
	options := viper.New()
	options.SetDefault("WebPort", 3000)
	options.SetDefault("MetricsPort", 8080)
	options.SetDefault("MetricsBaseURL", "http://localhost")
	options.SetDefault("LogLevel", "DEBUG")
	options.SetDefault("Auth", false)
	options.SetDefault("Debug", false)
	options.SetDefault("EdgeTarballsBucket", "rh-edge-tarballs")
	options.SetDefault("BucketRegion", "us-east-1")
	options.SetDefault("ImageBuilderUrl", "http://image-builder:8080")
	options.SetDefault("InventoryUrl", "http://host-inventory-service:8080/")
	options.SetDefault("PlaybookDispatcherURL", "http://playbook-dispatcher:8080/")
	options.SetDefault("PlaybookDispatcherStatusURL", "http://playbook-dispatcher:8080/")
	options.SetDefault("PlaybookDispatcherPSK", "xxxxx")
	options.SetDefault("RepoTempPath", "/tmp/repos/")
	options.SetDefault("OpenAPIFilePath", "./cmd/spec/openapi.json")
	options.SetDefault("Database", "sqlite")
	options.SetDefault("DatabaseFile", "test.db")
	options.SetDefault("TemplatesPath", "/usr/local/etc/")
	options.SetDefault("EdgeAPIBaseURL", "http://localhost:3000")
	options.SetDefault("EdgeCertAPIBaseURL", "http://cert.localhost:3000")
	options.SetDefault("EdgeAPIServiceHost", "localhost")
	options.SetDefault("EdgeAPIServicePort", "3000")
	options.SetDefault("UploadWorkers", 100)
	options.SetDefault("FDOHostURL", "https://fdo.redhat.com")
	options.SetDefault("FDOApiVersion", "v1")
	options.SetDefault("FDOAuthorizationBearer", "lorum-ipsum")
	options.SetDefault("Local", false)
	options.SetDefault("Dev", false)
	options.SetDefault("EDGEMGMT_CONFIGPATH", "/tmp/edgemgmt_config.json")
	options.SetDefault("KafkaRequestRequiredAcks", -1)
	options.SetDefault("KafkaMessageSendMaxRetries", 15)
	options.SetDefault("KafkaRetryBackoffMs", 100)
	options.AutomaticEnv()

	if options.GetBool("Debug") {
		options.Set("LOG_LEVEL", "DEBUG")
	}

	if clowder.IsClowderEnabled() {
		// FUTURE: refactor edgeConfig to follow common CRC edgeConfig code
		// 		see https://github.com/RedHatInsights/sources-api-go/blob/main/config/config.go
		cfg := clowder.LoadedConfig

		if cfg.FeatureFlags != nil {
			UnleashURL := ""
			if cfg.FeatureFlags.Hostname != "" && cfg.FeatureFlags.Port != 0 && cfg.FeatureFlags.Scheme != "" {
				UnleashURL = fmt.Sprintf("%s://%s:%d/api", cfg.FeatureFlags.Scheme, cfg.FeatureFlags.Hostname, cfg.FeatureFlags.Port)
			}

			options.SetDefault("FeatureFlagsUrl", UnleashURL)

			clientAccessToken := ""
			if cfg.FeatureFlags.ClientAccessToken != nil {
				clientAccessToken = *cfg.FeatureFlags.ClientAccessToken
			}
			options.SetDefault("FeatureFlagsBearerToken", clientAccessToken)
		}
	} else {
		options.SetDefault("FeatureFlagsUrl", os.Getenv("UNLEASH_URL"))
		options.SetDefault("FeatureFlagsAPIToken", os.Getenv("UNLEASH_TOKEN"))
		options.SetDefault("FeatureFlagsBearerToken", options.GetString("UNLEASH_TOKEN"))
	}
	options.SetDefault("FeatureFlagsService", os.Getenv("FEATURE_FLAGS_SERVICE"))

	if os.Getenv("SOURCES_ENV") == "prod" {
		options.SetDefault("GpgVerify", "true")
		options.SetDefault("FeatureFlagsEnvironment", "production")
	} else {
		options.SetDefault("GpgVerify", "false")
		options.SetDefault("FeatureFlagsEnvironment", "development")
	}

	// check to see if you are running in ephemeral, the unleash server in ephemeral is empty
	if strings.Contains(options.GetString("FeatureFlagsUrl"), "ephemeral") {
		options.SetDefault("FeatureFlagsEnvironment", "ephemeral")
	}

	options.SetDefault("TenantTranslatorHost", os.Getenv("TENANT_TRANSLATOR_HOST"))
	options.SetDefault("TenantTranslatorPort", os.Getenv("TENANT_TRANSLATOR_PORT"))

	edgeConfig := &EdgeConfig{
		Hostname:        options.GetString("Hostname"),
		Auth:            options.GetBool("Auth"),
		WebPort:         options.GetInt("WebPort"),
		MetricsPort:     options.GetInt("MetricsPort"),
		MetricsBaseURL:  options.GetString("MetricsBaseURL"),
		Debug:           options.GetBool("Debug"),
		LogLevel:        options.GetString("LOG_LEVEL"),
		BucketName:      options.GetString("EdgeTarballsBucket"),
		BucketRegion:    options.GetString("BucketRegion"),
		RepoTempPath:    options.GetString("RepoTempPath"),
		OpenAPIFilePath: options.GetString("OpenAPIFilePath"),
		ImageBuilderConfig: &imageBuilderConfig{
			URL: options.GetString("ImageBuilderUrl"),
		},
		InventoryConfig: &inventoryConfig{
			URL: options.GetString("InventoryUrl"),
		},
		PlaybookDispatcherConfig: &playbookDispatcherConfig{
			URL:    options.GetString("PlaybookDispatcherURL"),
			PSK:    options.GetString("PlaybookDispatcherPSK"),
			Status: options.GetString("PlaybookDispatcherStatusURL"),
		},
		TemplatesPath:      options.GetString("TemplatesPath"),
		EdgeAPIBaseURL:     options.GetString("EdgeAPIBaseURL"),
		EdgeCertAPIBaseURL: options.GetString("EdgeCertAPIBaseURL"),
		EdgeAPIServiceHost: options.GetString("EDGE_API_SERVICE_SERVICE_HOST"),
		EdgeAPIServicePort: options.GetInt("EDGE_API_SERVICE_SERVICE_PORT"),
		UploadWorkers:      options.GetInt("UploadWorkers"),
		FDO: &fdoConfig{
			URL:                 options.GetString("FDOHostURL"),
			APIVersion:          options.GetString("FDOApiVersion"),
			AuthorizationBearer: options.GetString("FDOAuthorizationBearer"),
		},
		Local:                      options.GetBool("Local"),
		Dev:                        options.GetBool("Dev"),
		UnleashURL:                 options.GetString("FeatureFlagsUrl"),
		UnleashSecretName:          options.GetString("FeatureFlagsBearerToken"),
		FeatureFlagsEnvironment:    options.GetString("FeatureFlagsEnvironment"),
		FeatureFlagsURL:            options.GetString("FeatureFlagsUrl"),
		FeatureFlagsAPIToken:       options.GetString("FeatureFlagsAPIToken"),
		FeatureFlagsBearerToken:    options.GetString("FeatureFlagsBearerToken"),
		FeatureFlagsService:        options.GetString("FeatureFlagsService"),
		TenantTranslatorHost:       options.GetString("TenantTranslatorHost"),
		TenantTranslatorPort:       options.GetString("TenantTranslatorPort"),
		ImageBuilderOrgID:          options.GetString("ImageBuilderOrgID"),
		KafkaRequestRequiredAcks:   options.GetInt("KafkaRequestRequiredAcks"),
		KafkaMessageSendMaxRetries: options.GetInt("KafkaMessageSendMaxRetries"),
		KafkaRetryBackoffMs:        options.GetInt("KafkaRetryBackoffMs"),
<<<<<<< HEAD
		GpgVerify:                  options.GetString("GpgVerify"),
=======
>>>>>>> 9fe3e324
		GlitchtipDsn:               options.GetString("GlitchtipDsn"),
	}
	if edgeConfig.TenantTranslatorHost != "" && edgeConfig.TenantTranslatorPort != "" {
		edgeConfig.TenantTranslatorURL = fmt.Sprintf("http://%s:%s", edgeConfig.TenantTranslatorHost, edgeConfig.TenantTranslatorPort)
	}
	database := options.GetString("database")

	if database == "pgsql" {
		edgeConfig.Database = &dbConfig{
			User:     options.GetString("PGSQL_USER"),
			Password: options.GetString("PGSQL_PASSWORD"),
			Hostname: options.GetString("PGSQL_HOSTNAME"),
			Port:     options.GetUint("PGSQL_PORT"),
			Name:     options.GetString("PGSQL_DATABASE"),
			Type:     "pgsql",
		}
	} else {
		edgeConfig.Database = &dbConfig{
			Name: options.GetString("DatabaseFile"),
			Type: "sqlite",
		}
	}

	// TODO: consolidate this with the clowder block above and refactor to use default, etc.
	if clowder.IsClowderEnabled() {
		cfg := clowder.LoadedConfig

		edgeConfig.WebPort = *cfg.PublicPort
		edgeConfig.MetricsPort = cfg.MetricsPort

		edgeConfig.Database = &dbConfig{
			User:     cfg.Database.Username,
			Password: cfg.Database.Password,
			Hostname: cfg.Database.Hostname,
			Port:     uint(cfg.Database.Port),
			Name:     cfg.Database.Name,
			Type:     "pgsql",
		}

		bucket := clowder.ObjectBuckets[edgeConfig.BucketName]

		edgeConfig.BucketName = bucket.RequestedName
		if bucket.Region != nil {
			edgeConfig.BucketRegion = *bucket.Region
		}
		edgeConfig.AccessKey = *bucket.AccessKey
		edgeConfig.SecretKey = *bucket.SecretKey
		edgeConfig.Logging = &loggingConfig{
			AccessKeyID:     cfg.Logging.Cloudwatch.AccessKeyId,
			SecretAccessKey: cfg.Logging.Cloudwatch.SecretAccessKey,
			LogGroup:        cfg.Logging.Cloudwatch.LogGroup,
			Region:          cfg.Logging.Cloudwatch.Region,
		}

		edgeConfig.KafkaConfig = cfg.Kafka
	}

	// get edgeConfig from file if running in developer mode
	// this is different than Local due to code in services/files.go
	if edgeConfig.Dev {
		configFile := os.Getenv("EDGEMGMT_CONFIG")

		// SOMETHING CHANGED with upstream SetConfigFile or Unmarshal that caused Unmarshal
		// to freak out on mixedCase being translated to lowercase by SetConfigFile
		devConfigFile, err := os.ReadFile(configFile)
		if err != nil {
			log.WithField("error", err.Error()).Error("Error reading local dev edgeConfig file")
		}
		devConfig := DevConfigFile{}
		if err := json.Unmarshal(devConfigFile, &devConfig); err != nil {
			log.WithField("error", err.Error()).Error("Dev edgeConfig unmarshal error")
		}

		edgeConfig.KafkaConfig = &devConfig.Kafka
	}

	if edgeConfig.KafkaConfig != nil {
		edgeConfig.KafkaBrokers = make([]clowder.BrokerConfig, len(edgeConfig.KafkaConfig.Brokers))
		for i, b := range edgeConfig.KafkaConfig.Brokers {
			edgeConfig.KafkaBrokers[i] = b
		}

		if len(edgeConfig.KafkaBrokers) > 0 {
			if edgeConfig.KafkaBroker == nil {
				// the config KafkaBroker is the first kafka broker
				edgeConfig.KafkaBroker = &edgeConfig.KafkaBrokers[0]
			}
		}

		// write the first kafka broker caCert if defined
		if edgeConfig.KafkaBroker != nil && edgeConfig.KafkaBroker.Cacert != nil && *edgeConfig.KafkaBroker.Cacert != "" {
			caCertFilePath, err := clowder.LoadedConfig.KafkaCa(*edgeConfig.KafkaBroker)
			if err != nil {
				log.WithField("error", err.Error()).Error("clowder failed to write first broker caCert to file")
				// continue anyway
			} else {
				edgeConfig.KafkaBrokerCaCertPath = caCertFilePath
			}
		}
	}

	return edgeConfig, nil
}

// Init configuration for service
func Init() {
	newConfig, err := CreateEdgeAPIConfig()
	if err != nil {
		return
	}
	Config = newConfig
}

// Get returns an initialized EdgeConfig
func Get() *EdgeConfig {
	if Config == nil {
		var lock = &sync.Mutex{}
		lock.Lock()
		defer lock.Unlock()
		Init()
	}
	return Config
}

// GetConfigValues return all configuration values that may be used for logging
func GetConfigValues() (map[string]interface{}, error) {
	var configValues map[string]interface{}
	cfgBytes, _ := json.Marshal(Get())
	if err := json.Unmarshal(cfgBytes, &configValues); err != nil {
		return configValues, err
	}
	return configValues, nil
}

// redactPasswordFromURL replaces passwords from URLs.
func redactPasswordFromURL(value string) string {
	parsedUrl, err := url.Parse(value)
	if err == nil && parsedUrl.Host != "" && parsedUrl.Scheme != "" {
		value = parsedUrl.Redacted()
	}

	return value
}

// LogConfigAtStartup logs specific edgeConfig fields at startup
func LogConfigAtStartup(cfg *EdgeConfig) {
	// Add EdgeConfig struct fields we want to log at app startup.
	// This does not walk multi-level types.
	// Instead, list dot format field paths as key.
	allowedConfig := map[string]interface{}{
		"Hostname":                 cfg.Hostname,
		"Auth":                     cfg.Auth,
		"WebPort":                  cfg.WebPort,
		"MetricsPort":              cfg.MetricsPort,
		"MetricsBaseURL":           cfg.MetricsBaseURL,
		"LogLevel":                 cfg.LogLevel,
		"Debug":                    cfg.Debug,
		"BucketName":               cfg.BucketName,
		"BucketRegion":             cfg.BucketRegion,
		"RepoTempPath ":            cfg.RepoTempPath,
		"OpenAPIFilePath ":         cfg.OpenAPIFilePath,
		"ImageBuilderURL":          cfg.ImageBuilderConfig.URL,
		"InventoryURL":             cfg.InventoryConfig.URL,
		"PlaybookDispatcherConfig": cfg.PlaybookDispatcherConfig.URL,
		"TemplatesPath":            cfg.TemplatesPath,
		"DatabaseType":             cfg.Database.Type,
		"DatabaseName":             cfg.Database.Name,
		"EdgeAPIURL":               cfg.EdgeAPIBaseURL,
		"EdgeAPIServiceHost":       cfg.EdgeAPIServiceHost,
		"EdgeAPIServicePort":       cfg.EdgeAPIServicePort,
		"EdgeCertAPIURL":           cfg.EdgeCertAPIBaseURL,
		"ImageBuilderOrgID":        cfg.ImageBuilderOrgID,
		"GlitchtipDsn":             cfg.GlitchtipDsn,
	}

	// loop through the key/value pairs
	for k, v := range allowedConfig {
		value := reflect.ValueOf(v)
		if value.Kind() == reflect.String {
			v = redactPasswordFromURL(value.String())
		}

		log.WithField(k, v).Info("Startup configuration values")
	}
}<|MERGE_RESOLUTION|>--- conflicted
+++ resolved
@@ -65,10 +65,7 @@
 	TenantTranslatorPort       string                    `json:"tenant_translator_port,omitempty"`
 	TenantTranslatorURL        string                    `json:"tenant_translator_url,omitempty"`
 	ImageBuilderOrgID          string                    `json:"image_builder_org_id,omitempty"`
-<<<<<<< HEAD
 	GpgVerify                  string                    `json:"gpg_verify,omitempty"`
-=======
->>>>>>> 9fe3e324
 	GlitchtipDsn               string                    `json:"glitchtip_dsn,omitempty"`
 }
 
@@ -248,10 +245,7 @@
 		KafkaRequestRequiredAcks:   options.GetInt("KafkaRequestRequiredAcks"),
 		KafkaMessageSendMaxRetries: options.GetInt("KafkaMessageSendMaxRetries"),
 		KafkaRetryBackoffMs:        options.GetInt("KafkaRetryBackoffMs"),
-<<<<<<< HEAD
 		GpgVerify:                  options.GetString("GpgVerify"),
-=======
->>>>>>> 9fe3e324
 		GlitchtipDsn:               options.GetString("GlitchtipDsn"),
 	}
 	if edgeConfig.TenantTranslatorHost != "" && edgeConfig.TenantTranslatorPort != "" {
