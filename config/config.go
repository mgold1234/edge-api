--- conflicted
+++ resolved
@@ -65,11 +65,8 @@
 	TenantTranslatorPort       string                    `json:"tenant_translator_port,omitempty"`
 	TenantTranslatorURL        string                    `json:"tenant_translator_url,omitempty"`
 	ImageBuilderOrgID          string                    `json:"image_builder_org_id,omitempty"`
-<<<<<<< HEAD
 	GpgVerify                  string                    `json:"gpg_verify,omitempty"`
 	GlitchtipDsn               string                    `json:"glitchtip_dsn,omitempty"`
-=======
->>>>>>> 08b0613f
 }
 
 type dbConfig struct {
@@ -248,11 +245,8 @@
 		KafkaRequestRequiredAcks:   options.GetInt("KafkaRequestRequiredAcks"),
 		KafkaMessageSendMaxRetries: options.GetInt("KafkaMessageSendMaxRetries"),
 		KafkaRetryBackoffMs:        options.GetInt("KafkaRetryBackoffMs"),
-<<<<<<< HEAD
 		GpgVerify:                  options.GetString("GpgVerify"),
 		GlitchtipDsn:               options.GetString("GlitchtipDsn"),
-=======
->>>>>>> 08b0613f
 	}
 	if edgeConfig.TenantTranslatorHost != "" && edgeConfig.TenantTranslatorPort != "" {
 		edgeConfig.TenantTranslatorURL = fmt.Sprintf("http://%s:%s", edgeConfig.TenantTranslatorHost, edgeConfig.TenantTranslatorPort)
